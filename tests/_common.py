# Copyright (c) 2020-2022, Andrea Zoppi.
# All rights reserved.
#
# Redistribution and use in source and binary forms, with or without
# modification, are permitted provided that the following conditions are met:
#
# 1. Redistributions of source code must retain the above copyright notice,
#    this list of conditions and the following disclaimer.
#
# 2. Redistributions in binary form must reproduce the above copyright
#    notice, this list of conditions and the following disclaimer in the
#    documentation and/or other materials provided with the distribution.
#
# THIS SOFTWARE IS PROVIDED BY THE COPYRIGHT HOLDERS AND CONTRIBUTORS "AS IS"
# AND ANY EXPRESS OR IMPLIED WARRANTIES, INCLUDING, BUT NOT LIMITED TO, THE
# IMPLIED WARRANTIES OF MERCHANTABILITY AND FITNESS FOR A PARTICULAR PURPOSE
# ARE DISCLAIMED. IN NO EVENT SHALL THE COPYRIGHT HOLDER OR CONTRIBUTORS BE
# LIABLE FOR ANY DIRECT, INDIRECT, INCIDENTAL, SPECIAL, EXEMPLARY, OR
# CONSEQUENTIAL DAMAGES (INCLUDING, BUT NOT LIMITED TO, PROCUREMENT OF
# SUBSTITUTE GOODS OR SERVICES; LOSS OF USE, DATA, OR PROFITS; OR BUSINESS
# INTERRUPTION) HOWEVER CAUSED AND ON ANY THEORY OF LIABILITY, WHETHER IN
# CONTRACT, STRICT LIABILITY, OR TORT (INCLUDING NEGLIGENCE OR OTHERWISE)
# ARISING IN ANY WAY OUT OF THE USE OF THIS SOFTWARE, EVEN IF ADVISED OF THE
# POSSIBILITY OF SUCH DAMAGE.

from itertools import islice
from typing import Any
from typing import List
from typing import Optional

import pytest

from bytesparse import STR_MAX_CONTENT_SIZE
from bytesparse import Address
from bytesparse import BlockList
from bytesparse import OpenInterval
from bytesparse import Value
from bytesparse import collapse_blocks

MAX_START: Address = 22
MAX_SIZE: Address = 26
MAX_TIMES: int = 5
BITMASK_SIZE: int = 16


def create_template_blocks() -> BlockList:
    return [
        [2, bytearray(b'234')],
        [8, bytearray(b'89A')],
        [12, bytearray(b'C')],
        [16, bytearray(b'EF')],
        [21, bytearray(b'I')],
    ]


def create_hello_world_blocks() -> BlockList:
    return [
        [2, bytearray(b'Hello')],
        [10, bytearray(b'World!')],
    ]


def blocks_to_values(
    blocks: BlockList,
    extra: Address = 0,
) -> List[Optional[Value]]:

    values = []

    for block_start, block_data in blocks:
        values.extend(None for _ in range(block_start - len(values)))
        values.extend(block_data)

    values.extend(None for _ in range(extra))
    return values


def values_to_blocks(
    values: List[Optional[int]],
    offset: Address = 0,
) -> BlockList:

    blocks = []
    cell_count = len(values)
    block_start = None
    block_data = None
    i = 0

    while i < cell_count:
        while i < cell_count and values[i] is None:
            i += 1

        if i != block_start:
            block_start = i
            block_data = bytearray()

        while i < cell_count and values[i] is not None:
            block_data.append(values[i])
            i += 1

        if block_data:
            blocks.append([block_start + offset, block_data])

    return blocks


def values_to_equal_span(
    values: List[Optional[int]],
    address: Address,
) -> OpenInterval:

    size = len(values)
    value = values[address]
    start = endex = address

    while 0 <= start and values[start] == value:
        start -= 1
    start += 1

    while endex < size and values[endex] == value:
        endex += 1

    if value is None:
        if start <= 0:
            start = None
        if endex >= size:
            endex = None
    return start, endex


def values_to_intervals(
    values: List[Optional[int]],
    start: Optional[Address] = None,
    endex: Optional[Address] = None,
) -> List[OpenInterval]:

    intervals = []
    size = len(values)

    if start is None:
        for offset in range(size):
            if values[offset] is not None:
                start = offset
                break
        else:
            start = size
    offset = start

    if endex is not None:
        size = endex

    while offset < size:
        while offset < size and values[offset] is None:
            offset += 1
        if offset < size:
            start = offset
            while offset < size and values[offset] is not None:
                offset += 1
            if start < offset:
                intervals.append((start, offset))

    return intervals


def values_to_gaps(
    values: List[Optional[int]],
    start: Optional[Address] = None,
    endex: Optional[Address] = None,
    bound: bool = False,
) -> List[OpenInterval]:

    gaps = []

    if any(x is not None for x in values):
        size = len(values)

        if start is None:
            for offset in range(size):
                if values[offset] is not None:
                    if not bound:
                        gaps.append((None, offset))
                    start = offset
                    break
            else:
                start = size
        offset = start

        if endex is not None:
            size = endex

        while offset < size:
            while offset < size and values[offset] is None:
                offset += 1
            if offset < size:
                if start < offset:
                    gaps.append((start, offset))

                while offset < size and values[offset] is not None:
                    offset += 1
                start = offset

        if endex is None and not bound:
            gaps.append((start, None))
        elif start is not None and endex is not None and start < endex:
            gaps.append((start, endex))

    elif not bound:
        gaps.append((None, None))

    return gaps


def create_bitmask_values(
    index: int,
    size: int = BITMASK_SIZE,
) -> List[Optional[Value]]:

    values: List[Optional[Value]] = [None] * size
    for shift in range(size):
        if index & (1 << shift):
            values[shift] = shift
    return values


def test_create_bitmask_values():
    assert create_bitmask_values(0, 4) == [None, None, None, None]
    assert create_bitmask_values(1, 4) == [0, None, None, None]
    assert create_bitmask_values(2, 4) == [None, 1, None, None]
    assert create_bitmask_values(4, 4) == [None, None, 2, None]
    assert create_bitmask_values(8, 4) == [None, None, None, 3]
    assert create_bitmask_values(15, 4) == [0, 1, 2, 3]


def test_collapse_blocks___doctest__():
    blocks = [
        [0, b'0123456789'],
        [0, b'ABCD'],
        [3, b'EF'],
        [0, b'$'],
        [6, b'xyz'],
    ]
    ans_out = collapse_blocks(blocks)
    ans_ref = [[0, b'$BCEF5xyz9']]
    assert ans_out == ans_ref

    blocks = [
        [0, b'012'],
        [4, b'AB'],
        [6, b'xyz'],
        [1, b'$'],
    ]
    ans_out = collapse_blocks(blocks)
    ans_ref = [[0, b'0$2'], [4, b'ABxyz']]
    assert ans_out == ans_ref


class BaseMemorySuite:

    Memory: Any = None  # replace by subclassing 'Memory'
    ADDR_NEG: bool = True

    def test___init___doctest(self):
        Memory = self.Memory

        memory = Memory()
        assert memory._blocks == []

        memory = Memory.from_bytes(b'Hello, World!', offset=5)
        assert memory._blocks == [[5, b'Hello, World!']]

    def test___init___bounds(self):
        Memory = self.Memory

        Memory(start=None, endex=None)
        Memory(start=0, endex=None)
        Memory(start=None, endex=0)

        Memory(start=0, endex=0)
        Memory(start=0, endex=1)
        if self.ADDR_NEG:
            Memory(start=-1, endex=0)

        Memory(start=1, endex=0)
        Memory(start=2, endex=0)
        if self.ADDR_NEG:
            Memory(start=0, endex=-1)
            Memory(start=0, endex=-2)

    def test___init___bounds_invalid(self):
        Memory = self.Memory
        match = r'invalid bounds'

        with pytest.raises(ValueError, match=match):
            Memory.from_blocks([[1, b'1'], [0, b'0']])
        with pytest.raises(ValueError, match=match):
            Memory.from_blocks([[2, b'2'], [0, b'0']])
        with pytest.raises(ValueError, match=match):
            Memory.from_blocks([[3, b'345'], [0, b'012']])
        with pytest.raises(ValueError, match=match):
            Memory.from_blocks([[7, b'789'], [0, b'012']])
        if self.ADDR_NEG:
            with pytest.raises(ValueError, match=match):
                Memory.from_blocks([[0, b'0'], [-1, b'1']])
            with pytest.raises(ValueError, match=match):
                Memory.from_blocks([[0, b'0'], [-2, b'2']])

    def test___init___offset_template(self):
        Memory = self.Memory
        for offset in range(-MAX_SIZE if self.ADDR_NEG else 0, MAX_SIZE):
            blocks_ref = create_template_blocks()
            for block in blocks_ref:
                block[0] += offset

            for copy in (False, True):
                memory = Memory.from_blocks(create_template_blocks(), offset=offset, copy=copy)
                blocks_out = memory._blocks
                assert blocks_out == blocks_ref, (blocks_out, blocks_ref)

    def test___init___null(self):
        Memory = self.Memory
        Memory.from_bytes(b'')

        match = r'invalid block data size'
        with pytest.raises(ValueError, match=match):
            Memory.from_blocks([[0, b'0'], [5, b''], [9, b'9']])

    def test___init___interleaving(self):
        Memory = self.Memory
        match = r'invalid block interleaving'
        with pytest.raises(ValueError, match=match):
            Memory.from_blocks([[0, b'0'], [1, b'1'], [15, b'F']])
        with pytest.raises(ValueError, match=match):
            Memory.from_blocks([[1, b'1'], [2, b'2'], [15, b'F']])
        with pytest.raises(ValueError, match=match):
            Memory.from_blocks([[0, b'012'], [3, b'345'], [15, b'F']])
        with pytest.raises(ValueError, match=match):
            Memory.from_blocks([[1, b'1'], [0, b'0'], [15, b'F']])
        with pytest.raises(ValueError, match=match):
            Memory.from_blocks([[2, b'2'], [0, b'0'], [15, b'F']])
        with pytest.raises(ValueError, match=match):
            Memory.from_blocks([[3, b'345'], [0, b'012'], [15, b'F']])
        with pytest.raises(ValueError, match=match):
            Memory.from_blocks([[7, b'789'], [0, b'012'], [15, b'F']])
        if self.ADDR_NEG:
            with pytest.raises(ValueError, match=match):
                Memory.from_blocks([[0, b'0'], [-1, b'1'], [15, b'F']])
            with pytest.raises(ValueError, match=match):
                Memory.from_blocks([[0, b'0'], [-2, b'2'], [15, b'F']])

    def test___init___offset(self):
        Memory = self.Memory
        data = b'5'
        blocks = [[0, b'0'], [5, data], [9, b'9']]
        offset = 123

        memory = Memory.from_bytes(data, offset=offset)
        sm = memory._blocks[0][0]
        assert sm == offset, (sm, offset)

        memory = Memory.from_blocks(blocks, offset=offset)
        for (sm, _), (sb, _) in zip(memory._blocks, blocks):
            assert sm == sb + offset, (sm, sb, offset)

        memory = Memory.from_blocks(blocks)
        memory2 = Memory.from_memory(memory, offset=offset)
        for (sm1, _), (sm2, _) in zip(memory._blocks, memory2._blocks):
            assert sm2 == sm1 + offset, (sm2, sm1, offset)

    def test_from_blocks_doctest(self):
        Memory = self.Memory
        blocks = [[1, b'ABC'], [5, b'xyz']]

        memory = Memory.from_blocks(blocks)
        blocks_out = memory._blocks
        blocks_ref = [[1, b'ABC'], [5, b'xyz']]
        assert blocks_out == blocks_ref

        memory = Memory.from_blocks(blocks, offset=3)
        blocks_out = memory._blocks
        blocks_ref = [[4, b'ABC'], [8, b'xyz']]
        assert blocks_out == blocks_ref

    def test_from_bytes_doctest(self):
        Memory = self.Memory

        memory = Memory.from_bytes(b'')
        assert memory._blocks == []

        memory = Memory.from_bytes(b'ABCxyz', 2)
        assert memory._blocks == [[2, b'ABCxyz']]

    def test_from_memory_doctest(self):
        Memory = self.Memory

        memory1 = Memory.from_bytes(b'ABC', 5)
        memory2 = Memory.from_memory(memory1)
        assert memory2._blocks == [[5, b'ABC']]
        assert (memory1 == memory2) is True
        assert (memory1 is memory2) is False
        assert (memory1._blocks is memory2._blocks) is False

        memory1 = Memory.from_bytes(b'ABC', 10)
        memory2 = Memory.from_memory(memory1, -3)
        assert memory2._blocks == [[7, b'ABC']]
        assert (memory1 == memory2) is False

        memory1 = Memory.from_bytes(b'ABC', 10)
        memory2 = Memory.from_memory(memory1, copy=False)
        assert all((b1[1] is b2[1]) for b1, b2 in zip(memory1._blocks, memory2._blocks)) is True

    def test___repr__(self):
        Memory = self.Memory
        start, endex = 0, 0
        memory = Memory()
        repr_out = repr(memory)
        repr_ref = f'<Memory[0x{start}:0x{endex}]@0x{id(memory):X}>'
        assert repr_out == repr_ref, (repr_out, repr_ref)

        start, endex = 1, 9
        memory = Memory(start=start, endex=endex)
        repr_out = repr(memory)
        repr_ref = f'<Memory[0x{start}:0x{endex}]@0x{id(memory):X}>'
        assert repr_out == repr_ref, (repr_out, repr_ref)

        start, endex = 3, 6
        memory = Memory.from_bytes(b'abc', offset=3)
        repr_out = repr(memory)
        repr_ref = f'<Memory[0x{start}:0x{endex}]@0x{id(memory):X}>'
        assert repr_out == repr_ref, (repr_out, repr_ref)

    def test___str___doctest(self):
        Memory = self.Memory
        memory = Memory.from_blocks([[1, b'ABC'], [7, b'xyz']])
        assert str(memory) == "<[[1, b'ABC'], [7, b'xyz']]>"

    def test___str__(self):
        Memory = self.Memory
        memory = Memory()
        str_out = str(memory)
        str_ref = '<[]>'
        assert str_out == str_ref, (str_out, str_ref)

        memory = Memory(start=3, endex=9)
        str_out = str(memory)
        str_ref = '<3, [], 9>'
        assert str_out == str_ref, (str_out, str_ref)

        data = b'abc'
        memory = Memory.from_bytes(data, offset=3)
        str_out = str(memory)
        str_ref = "<[[3, b'abc']]>"
        assert str_out == str_ref, (str_out, str_ref)

        data = b'abc' * STR_MAX_CONTENT_SIZE
        memory = Memory.from_bytes(data, offset=3)
        str_out = str(memory)
        str_ref = repr(memory)
        assert str_out == str_ref, (str_out, str_ref)

    def test___bool___doctest(self):
        Memory = self.Memory

        memory = Memory()
        assert bool(memory) is False

        memory = Memory.from_bytes(b'Hello, World!', 5)
        assert bool(memory) is True

    def test___bool__(self):
        Memory = self.Memory
        assert Memory.from_memory(Memory.from_bytes(b'\0'))
        assert Memory.from_bytes(b'\0')
        assert Memory.from_blocks([[0, b'\0']])

        assert not Memory()
        assert not Memory.from_memory(Memory())
        assert not Memory.from_bytes(b'')
        assert not Memory.from_blocks([])

    def test___eq___doctest(self):
        Memory = self.Memory

        data = b'Hello, World!'
        memory = Memory.from_bytes(data)
        assert (memory == data) is True
        memory.shift(1)
        assert (memory == data) is True

        data = b'Hello, World!'
        memory = Memory.from_bytes(data)
        assert (memory == list(data)) is True
        memory.shift(1)
        assert (memory == list(data)) is True

    def test___eq___empty(self):
        Memory = self.Memory
        memory = Memory()

        assert memory == bytes()
        assert memory == bytearray()
        assert memory == ()
        assert memory == []
        assert memory == iter(())
        assert memory == Memory()

        assert memory != bytes(1)
        assert memory != bytearray(1)
        assert memory != (0,)
        assert memory != [0]
        assert memory != iter((0,))
        assert memory != Memory.from_bytes(bytes(1))

    def test___eq___memory(self):
        Memory = self.Memory
        memory1 = Memory.from_blocks(create_template_blocks())
        memory2 = Memory.from_blocks(create_template_blocks())
        assert memory1 == memory2, (memory1._blocks == memory2._blocks)

        memory1.append(0)
        assert memory1 != memory2, (memory1._blocks == memory2._blocks)

        memory1.pop()
        memory1.shift(1)
        assert memory1 != memory2, (memory1._blocks == memory2._blocks)

    def test___eq___bytelike(self):
        Memory = self.Memory
        data = bytes(range(256))
        memory = Memory.from_bytes(data, offset=256)
        assert memory == data
        assert memory != data + b'\0'

        memory.shift(1)
        assert memory == data
        assert memory != data + b'\0'

    def test___eq___generator(self):
        Memory = self.Memory
        blocks = create_template_blocks()
        memory = Memory.from_blocks(create_template_blocks())
        values = blocks_to_values(blocks)[memory.start:memory.endex]

        assert memory == iter(values), (values,)
        assert memory != reversed(values), (values[::-1],)
        assert memory != iter(values[:-1]), (values[:-1],)
        assert memory != iter(values + [0]), (values + [0],)

    def test___eq___bitmask(self):
        Memory = self.Memory
        bitmask_size = BITMASK_SIZE
        index_base = (1 << (bitmask_size - 1)) | 1
        for bitmask_index in range(1, bitmask_size - 1):
            index = index_base | bitmask_index
            values = create_bitmask_values(index, bitmask_size)
            blocks = values_to_blocks(values)
            memory = Memory.from_blocks(blocks)
            assert memory == values, (values,)

    def test___iter___doctest(self):
        pass  # no doctest

    def test___iter___empty_bruteforce(self):
        # self.test_values_empty_bruteforce()
        Memory = self.Memory
        assert all(x == y for x, y in zip(Memory(), []))

    def test___iter___template(self):
        # self.test_values_template()
        Memory = self.Memory
        blocks = create_template_blocks()
        start = blocks[0][0]
        endex = blocks[-1][0] + len(blocks[-1][1])
        values = blocks_to_values(blocks)[start:endex]
        memory = Memory.from_blocks(blocks)
        assert all(x == y for x, y in zip(memory, values)), (values,)

    def test___reversed___doctest(self):
        pass  # no doctest

    def test___reversed___empty_bruteforce(self):
        # self.test_rvalues_empty_bruteforce()
        Memory = self.Memory
        assert all(x == y for x, y in zip(reversed(Memory()), []))

    def test___reversed___template(self):
        # self.test_rvalues_template()
        Memory = self.Memory
        blocks = create_template_blocks()
        start = blocks[0][0]
        endex = blocks[-1][0] + len(blocks[-1][1])
        values = blocks_to_values(blocks)[start:endex]
        memory = Memory.from_blocks(blocks)
        assert all(x == y for x, y in zip(reversed(memory), reversed(values))), (values[::-1],)

    def test___add___doctest(self):
        pass  # no doctest

    def test___add___template(self):
        Memory = self.Memory
        blocks1 = create_template_blocks()
        blocks2 = create_hello_world_blocks()

        block = blocks1[-1]
        offset = block[0] + len(block[1])
        for block in blocks2:
            block[0] += offset

        memory1 = Memory.from_blocks(blocks1)
        memory2 = Memory.from_blocks(blocks2)
        memory3 = memory1 + memory2
        memory3.validate()
        blocks_out = memory3._blocks

        values = blocks_to_values(blocks1)
        values += blocks_to_values(blocks2)
        blocks_ref = values_to_blocks(values)
        assert blocks_out == blocks_ref, (blocks_out, blocks_ref)

    def test___iadd___doctest(self):
        pass  # no doctest

    def test___iadd___template(self):
        Memory = self.Memory
        blocks1 = create_template_blocks()
        blocks2 = create_hello_world_blocks()

        block = blocks1[-1]
        offset = block[0] + len(block[1])
        for block in blocks2:
            block[0] += offset

        memory1 = Memory.from_blocks(blocks1)
        memory2 = Memory.from_blocks(blocks2)
        memory1 += memory2
        memory1.validate()
        blocks_out = memory1._blocks

        values = blocks_to_values(blocks1)
        values += blocks_to_values(blocks2)
        blocks_ref = values_to_blocks(values)
        assert blocks_out == blocks_ref, (blocks_out, blocks_ref)

    def test___mul___doctest(self):
        pass  # no doctest

    def test___mul___template(self):
        Memory = self.Memory
        for times in range(-1, MAX_TIMES):
            blocks = create_template_blocks()

            memory1 = Memory.from_blocks(blocks)
            memory2 = memory1 * times
            memory2.validate()
            blocks_out = memory2._blocks

            values = blocks_to_values(blocks)
            offset = blocks[0][0]
            values = ([None] * offset) + (values[offset:] * times)
            blocks_ref = values_to_blocks(values)
            assert blocks_out == blocks_ref, (blocks_out, blocks_ref)

    def test___imul___doctest(self):
        pass  # no doctest

    def test___imul___template(self):
        Memory = self.Memory
        for times in range(-1, MAX_TIMES):
            blocks = create_template_blocks()

            memory = Memory.from_blocks(blocks)
            memory *= times
            memory.validate()
            blocks_out = memory._blocks

            values = blocks_to_values(blocks)
            offset = blocks[0][0]
            values = ([None] * offset) + (values[offset:] * times)
            blocks_ref = values_to_blocks(values)
            assert blocks_out == blocks_ref, (blocks_out, blocks_ref)

    def test___len___doctest(self):
        pass  # no doctest

    def test___len___empty(self):
        Memory = self.Memory
        assert len(Memory()) == 0
        assert len(Memory.from_memory(Memory())) == 0
        assert len(Memory.from_bytes(b'')) == 0
        assert len(Memory.from_blocks([])) == 0

    def test___len___template(self):
        Memory = self.Memory
        for start in range(MAX_START):
            for size in range(1, MAX_SIZE):
                endex = start + size
                data = bytes(range(size))
                memory = Memory.from_bytes(data, offset=start)

                assert memory.start == start, (memory.start, start)
                assert memory.endex == endex, (memory.endex, endex)
                assert len(memory) == size, (len(memory), size)

    def test___len___bounds(self):
        Memory = self.Memory

        assert len(Memory(start=1, endex=9)) == 9 - 1
        assert len(Memory.from_memory(Memory(), start=1, endex=9)) == 9 - 1
        assert len(Memory.from_bytes(b'', start=1, endex=9)) == 9 - 1
        assert len(Memory.from_blocks([], start=1, endex=9)) == 9 - 1

        assert len(Memory(start=1)) == 0
        assert len(Memory.from_memory(Memory(), start=1)) == 0
        assert len(Memory.from_bytes(b'', start=1)) == 0
        assert len(Memory.from_blocks([], start=1)) == 0

        assert len(Memory(endex=9)) == 9
        assert len(Memory.from_memory(Memory(), endex=9)) == 9
        assert len(Memory.from_bytes(b'', endex=9)) == 9
        assert len(Memory.from_blocks([], endex=9)) == 9

    def test___len__(self):
        Memory = self.Memory

        memory = Memory.from_blocks(create_hello_world_blocks())
        assert len(memory) == memory.endex - memory.start, (len(memory), memory.endex, memory.start)
        assert len(memory) == (16 - 2), (len(memory), memory.endex, memory.start)

        memory = Memory.from_blocks(create_template_blocks())
        assert len(memory) == memory.endex - memory.start, (len(memory), memory.endex, memory.start)
        assert len(memory) == (22 - 2), (len(memory), memory.endex, memory.start)

    def test_ofind_doctest(self):
        pass  # no doctest

    def test_ofind(self):
        Memory = self.Memory

        memory = Memory.from_blocks(create_hello_world_blocks())

        assert memory.ofind(b'X') is None
        assert memory.ofind(b'W') == 10
        assert memory.ofind(b'o') == 6
        assert memory.ofind(b'l') == 4

    def test_rofind_doctest(self):
        pass  # no doctest

    def test_rofind(self):
        Memory = self.Memory

        memory = Memory.from_blocks(create_hello_world_blocks())

        assert memory.rofind(b'X') is None
        assert memory.rofind(b'W') == 10
        assert memory.rofind(b'o') == 11
        assert memory.rofind(b'l') == 13

    def test_find_doctest(self):
        pass  # no doctest

    def test_find(self):
        Memory = self.Memory

        memory = Memory.from_blocks(create_hello_world_blocks())

        assert memory.find(b'X') == -1
        assert memory.find(b'W') == 10
        assert memory.find(b'o') == 6
        assert memory.find(b'l') == 4

    def test_rfind_doctest(self):
        pass  # no doctest

    def test_rfind(self):
        Memory = self.Memory

        memory = Memory.from_blocks(create_hello_world_blocks())

        assert memory.rfind(b'X') == -1
        assert memory.rfind(b'W') == 10
        assert memory.rfind(b'o') == 11
        assert memory.rfind(b'l') == 13

    def test_index_doctest(self):
        pass  # no doctest

    def test_index(self):
        Memory = self.Memory
        blocks = create_hello_world_blocks()
        memory = Memory.from_blocks(blocks)
        values = blocks_to_values(blocks, MAX_SIZE)
        chars = (set(values) - {None}) | {b'X'[0]}
        match = r'subsection not found'

        for start in range(MAX_START):
            for endex in range(start, MAX_START):
                for c in chars:
                    expected = None
                    for i in range(start, endex):
                        if values[i] == c:
                            expected = i
                            break

                    if expected is None:
                        with pytest.raises(ValueError, match=match):
                            index = memory.index(c, start, endex)
                            assert index, (index,)

                        with pytest.raises(ValueError, match=match):
                            index = memory.index(bytes([c]), start, endex)
                            assert index, (index,)
                    else:
                        index = memory.index(c, start, endex)
                        assert index == expected, (index, expected)

                        index = memory.index(bytes([c]), start, endex)
                        assert index == expected, (index, expected)

        for c in chars:
            expected = None
            for i in range(len(values)):
                if values[i] == c:
                    expected = i
                    break

            if expected is None:
                with pytest.raises(ValueError, match=match):
                    index = memory.index(c)
                    assert index, (index,)

                with pytest.raises(ValueError, match=match):
                    index = memory.index(bytes([c]))
                    assert index, (index,)
            else:
                index = memory.index(c)
                assert index == expected, (index, expected)

                index = memory.index(bytes([c]))
                assert index == expected, (index, expected)

    def test_rindex_doctest(self):
        pass  # no doctest

    def test_rindex(self):
        Memory = self.Memory
        blocks = create_hello_world_blocks()
        memory = Memory.from_blocks(blocks)
        values = blocks_to_values(blocks, MAX_SIZE)
        chars = (set(values) - {None}) | {b'X'[0]}
        match = r'subsection not found'

        for start in range(MAX_START):
            for endex in range(start, MAX_START):
                values2 = values[start:endex]
                for c in chars:
                    expected = None
                    for i in reversed(range(start, endex)):
                        if values2[i - start] == c:
                            expected = i
                            break

                    if expected is None:
                        with pytest.raises(ValueError, match=match):
                            index = memory.rindex(c, start, endex)
                            assert index, (index,)

                        with pytest.raises(ValueError, match=match):
                            index = memory.rindex(bytes([c]), start, endex)
                            assert index, (index,)
                    else:
                        index = memory.rindex(c, start, endex)
                        assert index == expected, (index, expected)

                        index = memory.rindex(bytes([c]), start, endex)
                        assert index == expected, (index, expected)

        for c in chars:
            expected = None
            for i in reversed(range(len(values))):
                if values[i] == c:
                    expected = i
                    break

            if expected is None:
                with pytest.raises(ValueError, match=match):
                    index = memory.rindex(c)
                    assert index, (index,)

                with pytest.raises(ValueError, match=match):
                    index = memory.rindex(bytes([c]))
                    assert index, (index,)
            else:
                index = memory.rindex(c)
                assert index == expected, (index, expected)

                index = memory.rindex(bytes([c]))
                assert index == expected, (index, expected)

    def test___contains___doctest(self):
        Memory = self.Memory
        memory = Memory.from_blocks([[1, b'ABC'], [5, b'123'], [9, b'xyz']])
        assert (b'23' in memory) is True
        assert (ord('y') in memory) is True
        assert (b'$' in memory) is False

    def test___contains___empty_bruteforce(self):
        Memory = self.Memory
        memory = Memory()

        checks = [i not in memory for i in range(256)]
        assert all(checks), (checks,)

        checks = [bytes([i]) not in memory for i in range(256)]
        assert all(checks), (checks,)

    def test___contains__(self):
        Memory = self.Memory
        blocks = create_hello_world_blocks()
        memory = Memory.from_blocks(blocks)
        values = blocks_to_values(blocks)
        chars = (set(values) - {None}) | {b'X'[0]}

        for c in chars:
            expected = c in values

            check = c in memory
            assert check == expected, (check, expected)

            check = bytes([c]) in memory
            assert check == expected, (check, expected)

    def test_count_doctest(self):
        Memory = self.Memory
        memory = Memory.from_blocks([[1, b'ABC'], [5, b'Bat'], [9, b'tab']])
        assert memory.count(b'a') == 2

    def test_count_empty_bruteforce(self):
        Memory = self.Memory
        memory = Memory()

        checks = [not memory.count(i) for i in range(256)]
        assert all(checks), (checks,)

        checks = [not memory.count(bytes([i])) for i in range(256)]
        assert all(checks), (checks,)

        for start in range(8):
            for endex in range(start, 8):
                checks = [not memory.count(i, start, endex) for i in range(8)]
                assert all(checks), (checks,)

                checks = [not memory.count(bytes([i]), start, endex) for i in range(8)]
                assert all(checks), (checks,)

    def test_count(self):
        Memory = self.Memory
        blocks = create_hello_world_blocks()
        memory = Memory.from_blocks(blocks)
        values = blocks_to_values(blocks)
        chars = (set(values) - {None}) | {b'X'[0]}

        for start in range(MAX_START):
            for endex in range(start, MAX_START):
                for c in chars:
                    expected = values[start:endex].count(c)

                    count = memory.count(c, start, endex)
                    assert count == expected, (count, expected)

                    count = memory.count(bytes([c]), start, endex)
                    assert count == expected, (count, expected)

    def test___getitem___doctest(self):
        Memory = self.Memory
        memory = Memory.from_blocks([[1, b'ABCD'], [6, b'$'], [8, b'xyz']])
        assert memory[9] == 121
        assert memory[:3]._blocks == [[1, b'AB']]
        assert memory[3:10]._blocks == [[3, b'CD'], [6, b'$'], [8, b'xy']]
        assert bytes(memory[3:10:b'.']) == b'CD.$.xy'
        assert memory[memory.endex] is None
        assert bytes(memory[3:10:3]) == b'C$y'
        assert memory[3:10:2]._blocks == [[3, b'C'], [6, b'y']]

        with pytest.raises(ValueError, match='non-contiguous data within range'):
            bytes(memory[3:10:2])

    def test___getitem___single_template(self):
        Memory = self.Memory
        blocks = create_template_blocks()
        values = blocks_to_values(blocks, MAX_SIZE)
        memory = Memory.from_blocks(blocks)

        for start in range(MAX_START):
            value = memory[start]
            assert value == values[start], (start, value, values[start])

    def test___getitem___contiguous(self):
        Memory = self.Memory
        blocks = [[3, b'abc']]
        values = blocks_to_values(blocks, MAX_SIZE)
        memory = Memory.from_blocks(blocks)

        for start in range(3, 6):
            for endex in range(start, 6):
                data_out = list(memory[start:endex].values())
                data_ref = values[start:endex]
                assert data_out == data_ref, (start, endex, data_out, data_ref)

    def test___getitem___contiguous_step(self):
        Memory = self.Memory
        data = bytes(range(ord('a'), ord('z') + 1))
        blocks = [[3, data]]
        values = blocks_to_values(blocks, MAX_SIZE)
        memory = Memory.from_blocks(blocks)

        stop = 3 + len(data)
        for start in range(3, stop):
            for endex in range(start, stop):
                for step in range(1, 4):
                    data_out = list(memory[start:endex:step].values())
                    data_ref = values[start:endex:step]
                    assert data_out == data_ref, (start, endex, step, data_out, data_ref)

                for step in range(-1, 1):
                    blocks_out = memory[start:endex:step]._blocks
                    blocks_ref = []
                    assert blocks_out == blocks_ref, (start, endex, step, blocks_out, blocks_ref)

    def test___getitem___non_contiguous(self):
        Memory = self.Memory
        data = b'abc'
        memory = Memory.from_bytes(data, offset=5)
        dot = b'.'

        assert memory[:] == data
        assert memory[::dot] == data
        assert memory[:5] == b''
        assert memory[:5:dot] == b''
        assert memory[8:] == b''
        assert memory[8::dot] == b''
        assert memory[::dot] == data

        extracted = memory[1:9]
        assert extracted._blocks == [[5, data]]
        assert extracted.span == (1, 9)

        extracted = memory[1:7]
        assert extracted._blocks == [[5, data[:7 - 5]]]
        assert extracted.span == (1, 7)

        extracted = memory[7:9]
        assert extracted._blocks == [[7, data[7 - 5:]]]
        assert extracted.span == (7, 9)

        memory = Memory.from_bytes(data, offset=5)
        extracted = memory[:]
        assert extracted._blocks == [[5, data]]
        assert extracted.span == (5, 8)

        memory = Memory.from_bytes(data, offset=5, start=2, endex=22)
        extracted = memory[:]
        assert extracted._blocks == [[5, data]]
        assert extracted.span == (2, 22)

        blocks = create_template_blocks()
        memory = Memory.from_blocks(blocks)
        extracted = memory[:]
        assert extracted._blocks == blocks
        assert extracted.span == memory.span

    def test___getitem___pattern(self):
        Memory = self.Memory
        dot = ord('.')
        for start in range(MAX_START):
            for size in range(MAX_SIZE):
                blocks = create_template_blocks()
                values = blocks_to_values(blocks, MAX_SIZE)
                memory = Memory.from_blocks(blocks)
                endex = start + size

                values_out = list(memory[start:endex:b'.'])

                for index in range(start):
                    values[index] = None
                for index in range(start, endex):
                    if values[index] is None:
                        values[index] = dot
                values_ref = values[start:endex]
                assert values_out == values_ref, (start, size, endex, values_out, values_ref)

    def test___setitem___doctest(self):
        Memory = self.Memory

        memory = Memory.from_blocks([[5, b'ABC'], [9, b'xyz']])
        memory[7:10] = None
        assert memory._blocks == [[5, b'AB'], [10, b'yz']]
        memory[7] = b'C'
        memory[9] = b'x'
        assert (memory._blocks == [[5, b'ABC'], [9, b'xyz']]) is True
        memory[6:12:3] = None
        assert memory._blocks == [[5, b'A'], [7, b'C'], [10, b'yz']]
        memory[6:13:3] = b'123'
        assert memory._blocks == [[5, b'A1C'], [9, b'2yz3']]

        memory = Memory.from_blocks([[5, b'ABC'], [9, b'xyz']])
        memory[0:4] = b'$'
        assert memory._blocks == [[0, b'$'], [2, b'ABC'], [6, b'xyz']]
        memory[4:7] = b'45678'
        assert memory._blocks == [[0, b'$'], [2, b'AB45678yz']]
        memory[6:8] = b'<>'
        assert memory._blocks == [[0, b'$'], [2, b'AB45<>8yz']]

    def test___setitem___single_template(self):
        Memory = self.Memory
        for start in range(MAX_START):
            blocks = create_template_blocks()
            values = blocks_to_values(blocks, MAX_SIZE)
            memory = Memory.from_blocks(blocks)

            memory[start] = start
            memory.validate()
            blocks_out = memory._blocks

            values[start] = start
            blocks_ref = values_to_blocks(values)
            assert blocks_out == blocks_ref, (start, blocks_out, blocks_ref)

    def test___setitem___replace_template(self):
        Memory = self.Memory
        for start in range(MAX_START):
            for size in range(MAX_SIZE):
                blocks = create_template_blocks()
                values = blocks_to_values(blocks, MAX_SIZE)
                memory = Memory.from_blocks(blocks)
                data = bytearray(range(size))
                endex = start + size

                memory[start:endex] = data
                memory.validate()
                blocks_out = memory._blocks

                values[start:endex] = list(data)
                blocks_ref = values_to_blocks(values)
                assert blocks_out == blocks_ref, (start, size, endex, blocks_out, blocks_ref)

    def test___setitem___shrink_template(self):
        Memory = self.Memory
        for start in range(MAX_START):
            for source_size in range(MAX_SIZE):
                for target_size in range(source_size + 1, MAX_SIZE):
                    blocks = create_template_blocks()
                    values = blocks_to_values(blocks, MAX_SIZE)
                    data = bytearray(range(source_size))
                    endex = start + target_size

                    memory = Memory.from_blocks(blocks)
                    memory[start:endex] = data
                    memory.validate()
                    blocks_out = memory._blocks

                    values_ref = values[:]
                    values_ref[start:endex] = list(data)
                    blocks_ref = values_to_blocks(values_ref)

                    assert blocks_out == blocks_ref, (start, target_size, endex, source_size,
                                                      blocks_out, blocks_ref)

    def test___setitem___shrink_unbounded_start_template(self):
        Memory = self.Memory
        for start in range(MAX_START):
            for source_size in range(MAX_SIZE):
                for target_size in range(source_size + 1, MAX_SIZE):
                    blocks = create_template_blocks()
                    values = blocks_to_values(blocks, MAX_SIZE)
                    data = bytearray(range(source_size))
                    endex = start + target_size

                    memory = Memory.from_blocks(blocks)
                    memory[:endex] = data
                    memory.validate()
                    blocks_out = memory._blocks

                    values_ref = values[:]
                    values_ref[blocks[0][0]:endex] = list(data)
                    blocks_ref = values_to_blocks(values_ref)

                    assert blocks_out == blocks_ref, (start, target_size, endex, source_size,
                                                      blocks_out, blocks_ref)

    def test___setitem___shrink_unbounded_end_template(self):
        Memory = self.Memory
        for start in range(MAX_START):
            for source_size in range(MAX_SIZE):
                for target_size in range(source_size + 1, MAX_SIZE):
                    blocks = create_template_blocks()
                    values = blocks_to_values(blocks, MAX_SIZE)
                    data = bytearray(range(source_size))
                    endex = start + target_size

                    memory = Memory.from_blocks(blocks)
                    memory[start:] = data
                    memory.validate()
                    blocks_out = memory._blocks

                    values_ref = values[:]
                    values_ref[start:] = list(data)
                    blocks_ref = values_to_blocks(values_ref)

                    assert blocks_out == blocks_ref, (start, target_size, endex, source_size,
                                                      blocks_out, blocks_ref)

    def test___setitem___enlarge_template(self):
        Memory = self.Memory
        for start in range(MAX_START):
            for source_size in range(MAX_SIZE):
                for target_size in range(source_size):
                    blocks = create_template_blocks()
                    values = blocks_to_values(blocks, MAX_SIZE)
                    memory = Memory.from_blocks(blocks)
                    data = bytearray(range(source_size))
                    endex = start + target_size

                    memory[start:endex] = data
                    memory.validate()
                    blocks_out = memory._blocks

                    values[start:endex] = list(data)
                    blocks_ref = values_to_blocks(values)

                    assert blocks_out == blocks_ref, (start, target_size, endex, source_size,
                                                      blocks_out, blocks_ref)

    def test___setitem___none_template(self):
        Memory = self.Memory
        for start in range(MAX_START):
            for size in range(MAX_SIZE):
                blocks = create_template_blocks()
                values = blocks_to_values(blocks, MAX_SIZE)
                memory = Memory.from_blocks(blocks)
                endex = start + size

                memory[start:endex] = None
                memory.validate()
                blocks_out = memory._blocks

                values[start:endex] = [None] * (endex - start)
                blocks_ref = values_to_blocks(values)

                assert blocks_out == blocks_ref, (start, size, endex, blocks_out, blocks_ref)

    def test___setitem___none_step_template(self):
        Memory = self.Memory
        for start in range(MAX_START):
            for size in range(MAX_SIZE):
                for step in range(1, MAX_TIMES):
                    blocks = create_template_blocks()
                    values = blocks_to_values(blocks, MAX_SIZE)
                    memory = Memory.from_blocks(blocks)
                    endex = start + size

                    memory[start:endex:step] = None
                    memory.validate()
                    blocks_out = memory._blocks

                    values[start:endex:step] = [None] * ((size + step - 1) // step)
                    blocks_ref = values_to_blocks(values)

                    assert blocks_out == blocks_ref, (start, size, endex, blocks_out, blocks_ref)

    def test___setitem___value_template(self):
        Memory = self.Memory
        for start in range(MAX_START):
            for size in range(MAX_SIZE):
                blocks = create_template_blocks()
                values = blocks_to_values(blocks, MAX_SIZE)
                memory = Memory.from_blocks(blocks)
                endex = start + size

                memory[start:endex] = start
                memory.validate()
                blocks_out = memory._blocks

                values[start:endex] = [start] * (endex - start)
                blocks_ref = values_to_blocks(values)

                assert blocks_out == blocks_ref, (start, size, endex, blocks_out, blocks_ref)

    def test___setitem___misstep_template(self):
        Memory = self.Memory
        for start in range(MAX_START):
            for size in range(MAX_SIZE):
                for step in range(-1, 1):
                    blocks = create_template_blocks()
                    memory = Memory.from_blocks(blocks)
                    endex = start + size

                    memory[start:endex:step] = b''
                    memory.validate()
                    blocks_out = memory._blocks
                    blocks_ref = blocks

                    assert blocks_out == blocks_ref, (start, size, endex, blocks_out, blocks_ref)

    def test___setitem___step_template(self):
        Memory = self.Memory
        match = r'attempt to assign'

        for start in range(MAX_START):
            for source_size in range(MAX_SIZE):
                for target_size in range(MAX_SIZE):
                    for step in range(2, MAX_TIMES):
                        blocks = create_template_blocks()
                        values = blocks_to_values(blocks, MAX_SIZE)
                        memory = Memory.from_blocks(blocks)
                        endex = start + target_size
                        data = bytes(source_size)

                        values_ref = values[:]
                        try:
                            values_ref[start:endex:step] = data
                        except ValueError as e:
                            assert str(e).startswith(match)

                            with pytest.raises(ValueError, match=match):
                                memory[start:endex:step] = data
                        else:
                            blocks_ref = values_to_blocks(values_ref)

                            memory[start:endex:step] = data
                            memory.validate()
                            blocks_out = memory._blocks

                            assert blocks_out == blocks_ref

    def test___delitem___doctest(self):
        Memory = self.Memory

        memory = Memory.from_blocks([[1, b'ABCD'], [6, b'$'], [8, b'xyz']])
        del memory[4:9]
        assert memory._blocks == [[1, b'ABCyz']]

        memory = Memory.from_blocks([[1, b'ABCD'], [6, b'$'], [8, b'xyz']])
        del memory[9]
        assert memory._blocks == [[1, b'ABCD'], [6, b'$'], [8, b'xz']]
        del memory[3]
        assert memory._blocks == [[1, b'ABD'], [5, b'$'], [7, b'xz']]
        del memory[2:10:3]
        assert memory._blocks == [[1, b'AD'], [5, b'x']]

    def test___delitem___empty(self):
        Memory = self.Memory
        memory = Memory()
        del memory[:]
        memory.validate()

    def test___delitem___single_template(self):
        Memory = self.Memory
        for start in range(MAX_START):
            blocks = create_template_blocks()
            values = blocks_to_values(blocks, MAX_SIZE)
            memory = Memory.from_blocks(blocks)

            del memory[start]
            memory.validate()
            blocks_out = memory._blocks

            del values[start]
            blocks_ref = values_to_blocks(values)

            assert blocks_out == blocks_ref, (start, blocks_out, blocks_ref)

    def test___delitem___step_negative_template(self):
        Memory = self.Memory
        for start in range(MAX_START):
            for step in range(-1, 1):
                blocks = create_template_blocks()
                memory = Memory.from_blocks(blocks)

                del memory[start::step]
                memory.validate()
                blocks_out = memory._blocks
                assert blocks_out == blocks, (start, step)

    def test___delitem___template(self):
        Memory = self.Memory
        for start in range(MAX_START):
            for size in range(MAX_SIZE):
                blocks = create_template_blocks()
                values = blocks_to_values(blocks, MAX_SIZE)
                memory = Memory.from_blocks(blocks)
                endex = start + size

                del memory[start:endex]
                memory.validate()
                blocks_out = memory._blocks

                del values[start:endex]
                blocks_ref = values_to_blocks(values)

                assert blocks_out == blocks_ref, (start, size, endex, blocks_out, blocks_ref)

    def test___delitem___step_template(self):
        Memory = self.Memory
        for start in range(MAX_START):
            for size in range(MAX_SIZE):
                for step in range(1, MAX_TIMES):
                    blocks = create_template_blocks()
                    values = blocks_to_values(blocks, MAX_SIZE)
                    memory = Memory.from_blocks(blocks)
                    endex = start + size

                    del memory[start:endex:step]
                    memory.validate()
                    blocks_out = memory._blocks

                    del values[start:endex:step]
                    blocks_ref = values_to_blocks(values)

                    assert blocks_out == blocks_ref, (start, size, endex, step, blocks_out, blocks_ref)

    def test___delitem___unbounded_start_template(self):
        Memory = self.Memory
        for start in range(MAX_START):
            for size in range(MAX_SIZE):
                blocks = create_template_blocks()
                values = blocks_to_values(blocks, MAX_SIZE)
                memory = Memory.from_blocks(blocks)
                endex = start + size

                del memory[:endex]
                memory.validate()
                blocks_out = memory._blocks

                del values[blocks[0][0]:endex]
                blocks_ref = values_to_blocks(values)

                assert blocks_out == blocks_ref, (start, size, endex, blocks_out, blocks_ref)

    def test___delitem___unbounded_endex_template(self):
        Memory = self.Memory
        for start in range(MAX_START):
            for size in range(MAX_SIZE):
                blocks = create_template_blocks()
                values = blocks_to_values(blocks, MAX_SIZE)
                memory = Memory.from_blocks(blocks)
                endex = start + size

                del memory[start:]
                memory.validate()
                blocks_out = memory._blocks

                del values[start:]
                blocks_ref = values_to_blocks(values)

                assert blocks_out == blocks_ref, (start, size, endex, blocks_out, blocks_ref)

    def test_append_doctest(self):
        Memory = self.Memory

        memory = Memory()
        memory.append(b'$')
        assert memory._blocks == [[0, b'$']]

        memory = Memory()
        memory.append(3)
        assert memory._blocks == [[0, b'\x03']]

    def test_append_empty_int(self):
        Memory = self.Memory
        memory = Memory()
        memory.append(ord('X'))
        memory.validate()
        values = [ord('X')]

        blocks_out = memory._blocks
        blocks_ref = values_to_blocks(values)
        assert blocks_out == blocks_ref, (blocks_out, blocks_ref)

    def test_append_empty_byte(self):
        Memory = self.Memory
        memory = Memory()
        memory.append(b'X')
        memory.validate()
        values = [ord('X')]
        blocks_out = memory._blocks
        blocks_ref = values_to_blocks(values)
        assert blocks_out == blocks_ref, (blocks_out, blocks_ref)

    def test_append_empty_multi(self):
        Memory = self.Memory
        memory = Memory()
        with pytest.raises(ValueError, match='expecting single item'):
            memory.append(b'XY')

    def test_append(self):
        Memory = self.Memory
        memory = Memory.from_blocks(create_template_blocks())
        blocks_ref = create_template_blocks()
        blocks_ref[-1][1].append(ord('X'))

        memory_backup = memory.__deepcopy__()
        backup = memory.append_backup()
        assert backup is None

        memory.append(ord('X'))
        memory.validate()
        blocks_out = memory._blocks
        assert blocks_out == blocks_ref, (blocks_out, blocks_ref)

        memory.append_restore()
        assert memory == memory_backup

    def test_append_backup_doctest(self):
        pass  # no doctest

    def test_append_restore_doctest(self):
        pass  # no doctest

    def test_extend_doctest(self):
        pass  # no doctest

    def test_extend_empty(self):
        Memory = self.Memory
        memory = Memory()
        blocks_ref = []
        memory.extend(b'')
        memory.validate()
        blocks_out = memory._blocks
        assert blocks_out == blocks_ref, (blocks_out, blocks_ref)

    def test_extend_invalid(self):
        Memory = self.Memory
        match = r'negative extension offset'
        memory = Memory()
        with pytest.raises(ValueError, match=match):
            memory.extend([], offset=-1)

    def test_extend_bytes(self):
        Memory = self.Memory
        for size in range(MAX_SIZE):
            blocks = create_template_blocks()
            memory = Memory.from_blocks(blocks)
            values = blocks_to_values(blocks)
            data = bytes(range(size))

            memory.extend(data)
            memory.validate()
            blocks_out = memory._blocks

            values.extend(data)
            blocks_ref = values_to_blocks(values)

            assert blocks_out == blocks_ref, (blocks_out, blocks_ref)

    def test_extend_template(self):
        Memory = self.Memory
        blocks1 = create_template_blocks()
        blocks2 = create_hello_world_blocks()

        block = blocks1[-1]
        offset = block[0] + len(block[1])
        for block in blocks2:
            block[0] += offset

        memory1 = Memory.from_blocks(blocks1)
        memory2 = Memory.from_blocks(blocks2)
        memory1.extend(memory2)
        memory1.validate()
        blocks_out = memory1._blocks

        values = blocks_to_values(blocks1)
        values.extend(blocks_to_values(blocks2))
        blocks_ref = values_to_blocks(values)

        assert blocks_out == blocks_ref, (blocks_out, blocks_ref)

    def test_extend_bytes_bounded(self):
        Memory = self.Memory
        for size in range(MAX_SIZE):
            for offset in range(MAX_SIZE):
                blocks = create_template_blocks()
                memory = Memory.from_blocks(blocks, endex=MAX_SIZE)
                values = blocks_to_values(blocks)
                data = bytes(range(size))

                memory_backup = memory.__deepcopy__()
                backup_content_endex = memory.extend_backup(offset)

                memory.extend(data, offset)
                memory.validate()
                blocks_out = memory._blocks
                values.extend(None for _ in range(offset))
                values.extend(data)
                del values[MAX_SIZE:]
                blocks_ref = values_to_blocks(values)
                assert blocks_out == blocks_ref, (blocks_out, blocks_ref)

                memory.extend_restore(backup_content_endex)
                assert memory == memory_backup

    def test_extend_backup_doctest(self):
        pass  # no doctest

    def test_extend_restore_doctest(self):
        pass  # no doctest

    def test_pop_doctest(self):
        Memory = self.Memory
        memory = Memory.from_blocks([[1, b'ABCD'], [6, b'$'], [8, b'xyz']])
        assert memory.pop() == 122
        assert memory.pop(3) == 67

    def test_pop_empty(self):
        Memory = self.Memory
        memory = Memory()
        value_out = memory.pop()
        assert value_out is None, (value_out,)

    def test_pop(self):
        Memory = self.Memory
        blocks = create_template_blocks()
        values = blocks_to_values(blocks)
        memory = Memory.from_blocks(blocks)

        value_out = memory.pop()
        memory.validate()
        value_ref = values.pop()
        assert value_out == value_ref, (value_out, value_ref)

        blocks_out = memory._blocks
        blocks_ref = values_to_blocks(values)
        assert blocks_out == blocks_ref, (blocks_out, blocks_ref)

    def test_pop_template(self):
        Memory = self.Memory
        for start in range(MAX_START):
            blocks = create_template_blocks()
            values = blocks_to_values(blocks, MAX_SIZE)
            memory = Memory.from_blocks(blocks)

            memory_backup = memory.__deepcopy__()
            backup_address, backup_value = memory.pop_backup(start)
            assert backup_address == start
            assert backup_value == values[start]

            value_out = memory.pop(start)
            memory.validate()
            value_ref = values.pop(start)
            assert value_out == value_ref, (value_out, value_ref)

            blocks_out = memory._blocks
            blocks_ref = values_to_blocks(values)
            assert blocks_out == blocks_ref, (start, blocks_out, blocks_ref)

            memory.pop_restore(backup_address, backup_value)
            memory.validate()
            assert memory == memory_backup

    def test_pop_backup_doctest(self):
        pass  # no doctest

    def test_pop_restore_doctest(self):
        pass  # no doctest

    def test___bytes___doctest(self):
        pass  # no doctest

    def test___bytes__(self):
        Memory = self.Memory
        memory = Memory()
        data = memory.__bytes__()
        assert data == b'', (data,)

        memory = Memory.from_bytes(b'xyz', offset=5)
        data = memory.__bytes__()
        assert data == b'xyz', (data,)

        blocks = [[5, b'xyz']]
        memory = Memory.from_blocks(blocks, copy=False)
        data = memory.__bytes__()
        assert data == blocks[0][1], (data, blocks[0][1])

    def test___bytes___invalid(self):
        Memory = self.Memory
        match = r'non-contiguous data within range'

        memory = Memory(start=1, endex=9)
        with pytest.raises(ValueError, match=match):
            bytes(memory)

        memory = Memory.from_bytes(b'xyz', offset=5, start=1)
        with pytest.raises(ValueError, match=match):
            bytes(memory)

        memory = Memory.from_bytes(b'xyz', offset=5, endex=9)
        with pytest.raises(ValueError, match=match):
            bytes(memory)

        memory = Memory.from_blocks(create_template_blocks())
        with pytest.raises(ValueError, match=match):
            bytes(memory)

    def test___copy___doctest(self):
        pass  # no doctest

    def test___copy___empty(self):
        Memory = self.Memory
        memory1 = Memory()
        memory2 = memory1.__copy__()
        assert memory1.span == memory2.span, (memory1.span, memory2.span)
        assert memory1.trim_span == memory2.trim_span, (memory1.trim_span, memory2.trim_span)
        assert memory1.content_span == memory2.content_span, (memory1.content_span, memory2.content_span)
        checks = [b1[1] == b2[1] for b1, b2 in zip(memory1._blocks, memory2._blocks)]
        assert all(checks), (checks,)

    def test___copy___template(self):
        Memory = self.Memory
        blocks = create_template_blocks()
        memory1 = Memory.from_blocks(blocks, copy=False)
        memory2 = memory1.__copy__()
        assert memory1.span == memory2.span, (memory1.span, memory2.span)
        assert memory1.trim_span == memory2.trim_span, (memory1.trim_span, memory2.trim_span)
        assert memory1.content_span == memory2.content_span, (memory1.content_span, memory2.content_span)
        checks = [b1[1] == b2[1] for b1, b2 in zip(memory1._blocks, memory2._blocks)]
        assert all(checks), (checks,)

    def test___deepcopy___doctest(self):
        pass  # no doctest

    def test___deepcopy___empty(self):
        Memory = self.Memory
        memory1 = Memory()
        memory2 = memory1.__copy__()
        assert memory1.span == memory2.span, (memory1.span, memory2.span)
        assert memory1.trim_span == memory2.trim_span, (memory1.trim_span, memory2.trim_span)
        assert memory1.content_span == memory2.content_span, (memory1.content_span, memory2.content_span)
        checks = [b1[1] is not b2[1] for b1, b2 in zip(memory1._blocks, memory2._blocks)]
        assert all(checks), (checks,)
        blocks1, blocks2 = memory1._blocks, memory2._blocks
        assert blocks1 == blocks2, (blocks1, blocks2)

    def test___deepcopy___template(self):
        Memory = self.Memory
        blocks = create_template_blocks()
        memory1 = Memory.from_blocks(blocks, copy=False)
        memory2 = memory1.__deepcopy__()
        assert memory1.span == memory2.span, (memory1.span, memory2.span)
        assert memory1.trim_span == memory2.trim_span, (memory1.trim_span, memory2.trim_span)
        assert memory1.content_span == memory2.content_span, (memory1.content_span, memory2.content_span)
        checks = [b1[1] is not b2[1] for b1, b2 in zip(memory1._blocks, memory2._blocks)]
        assert all(checks), (checks,)
        blocks1, blocks2 = memory1._blocks, memory2._blocks
        assert blocks1 == blocks2, (blocks1, blocks2)

    def test_contiguous_doctest(self):
        pass  # no doctest

    def test_contiguous(self):
        Memory = self.Memory
        memory = Memory()
        assert memory.contiguous

        memory = Memory(start=1, endex=9)
        assert not memory.contiguous

        memory = Memory.from_bytes(b'xyz', offset=3)
        assert memory.contiguous

        memory = Memory.from_bytes(b'xyz', offset=3, start=3, endex=6)
        assert memory.contiguous

        memory = Memory.from_bytes(b'xyz', offset=3, start=1)
        assert not memory.contiguous

        memory = Memory.from_bytes(b'xyz', offset=3, endex=9)
        assert not memory.contiguous

        memory = Memory.from_bytes(b'xyz', offset=3, start=1, endex=9)
        assert not memory.contiguous

        memory = Memory.from_bytes(b'xyz')
        assert memory.contiguous

        blocks = create_template_blocks()
        memory = Memory.from_blocks(blocks)
        assert not memory.contiguous

        memory.trim_endex = MAX_SIZE
        assert not memory.contiguous

        memory.trim_endex = None
        memory.trim_start = 0
        assert not memory.contiguous

    def test_trim_start_doctest(self):
        pass  # no doctest

    def test_trim_endex_doctest(self):
        pass  # no doctest

    def test_trim_start_bytes(self):
        Memory = self.Memory
        data = bytes(range(8))
        memory = Memory.from_bytes(data)

        for offset in range(8):
            memory.trim_start = offset
            memory.validate()
            assert memory.content_start == offset, (memory.content_start, offset)
            assert memory.content_endex == 8, (memory.content_endex,)

        for offset in reversed(range(8)):
            memory.trim_start = offset
            memory.validate()
            assert memory.content_start == 7, (memory.content_start,)
            assert memory.content_endex == 8, (memory.content_endex,)

        memory.trim_start = 8
        assert memory.content_start == 8, (memory.content_start,)
        assert memory.content_endex == 8, (memory.content_endex,)

        for offset in range(8):
            memory.trim_start = offset
            memory.validate()
            assert memory.content_start == offset, (memory.content_start, offset)
            assert memory.content_endex == offset, (memory.content_endex, offset)

        for offset in reversed(range(8)):
            memory.trim_start = offset
            memory.validate()
            assert memory.content_start == offset, (memory.content_start, offset)
            assert memory.content_endex == offset, (memory.content_endex, offset)

        memory.trim_endex = None
        memory.validate()
        assert memory.trim_endex is None, (memory.trim_endex,)
        memory.trim_start = 9
        memory.validate()
        assert memory.trim_start == 9, (memory.trim_start,)
        assert memory.trim_endex is None, (memory.trim_endex,)

        memory.trim_start = 1
        memory.validate()
        memory.trim_endex = 5
        memory.validate()
        assert memory.trim_start == 1, (memory.trim_start,)
        assert memory.trim_endex == 5, (memory.trim_endex,)
        memory.trim_start = 9
        memory.validate()
        assert memory.trim_start == 9, (memory.trim_start,)
        assert memory.trim_endex == 9, (memory.trim_endex,)

    def test_trim_endex_bytes(self):
        Memory = self.Memory
        data = bytes(range(8))
        memory = Memory.from_bytes(data)

        for offset in range(8, 0, -1):
            memory.trim_endex = offset
            memory.validate()
            assert memory.content_start == 0, (memory.content_start,)
            assert memory.content_endex == offset, (memory.content_endex, offset)

        for offset in range(1, 8):
            memory.trim_endex = offset
            memory.validate()
            assert memory.content_start == 0, (memory.content_start,)
            assert memory.content_endex == 1, (memory.content_endex,)

        memory.trim_endex = 0
        memory.validate()
        assert memory.content_start == 0, (memory.content_start,)
        assert memory.content_endex == 0, (memory.content_endex,)

        for offset in range(8, 0, -1):
            memory.trim_endex = offset
            memory.validate()
            assert memory.content_start == 0, (memory.content_start,)
            assert memory.content_endex == 0, (memory.content_endex,)

        for offset in range(1, 8):
            memory.trim_endex = offset
            memory.validate()
            assert memory.content_start == 0, (memory.content_start,)
            assert memory.content_endex == 0, (memory.content_endex,)

        memory.trim_start = None
        memory.validate()
        assert memory.trim_start is None, (memory.trim_start,)
        memory.trim_endex = 9
        memory.validate()
        assert memory.trim_start is None, (memory.trim_start,)
        assert memory.trim_endex == 9, (memory.trim_endex,)

        memory.trim_start = 5
        memory.validate()
        memory.trim_endex = 9
        memory.validate()
        assert memory.trim_start == 5, (memory.trim_start,)
        assert memory.trim_endex == 9, (memory.trim_endex,)
        memory.trim_endex = 1
        memory.validate()
        assert memory.trim_start == 1, (memory.trim_start,)
        assert memory.trim_endex == 1, (memory.trim_endex,)

    def test_trim_start_template(self):
        Memory = self.Memory
        blocks = create_template_blocks()
        values = blocks_to_values(blocks, MAX_SIZE)
        memory = Memory.from_blocks(blocks)

        for offset in range(1, MAX_SIZE):
            memory.trim_start = offset
            memory.validate()
            blocks_out = memory._blocks
            values[offset - 1] = None
            blocks_ref = values_to_blocks(values)
            assert blocks_out == blocks_ref, (blocks_out, blocks_ref)

        blocks_ref = values_to_blocks(values)
        for offset in reversed(range(MAX_SIZE)):
            memory.trim_start = offset
            memory.validate()
            blocks_out = memory._blocks
            assert blocks_out == blocks_ref, (blocks_out, blocks_ref)

    def test_trim_endex_template(self):
        Memory = self.Memory
        blocks = create_template_blocks()
        values = blocks_to_values(blocks, MAX_SIZE)
        memory = Memory.from_blocks(blocks)

        for offset in reversed(range(MAX_SIZE)):
            memory.trim_endex = offset
            memory.validate()
            blocks_out = memory._blocks
            values[offset] = None
            blocks_ref = values_to_blocks(values)
            assert blocks_out == blocks_ref, (blocks_out, blocks_ref)

        blocks_ref = values_to_blocks(values)
        for offset in range(MAX_SIZE):
            memory.trim_endex = offset
            memory.validate()
            blocks_out = memory._blocks
            assert blocks_out == blocks_ref, (blocks_out, blocks_ref)

    def test_trim_span_doctest(self):
        pass  # no doctest

    def test_trim_span(self):
        Memory = self.Memory
        memory = Memory()
        assert memory.trim_span == (None, None), (memory.trim_span,)
        memory.trim_span = (1, 9)
        memory.validate()
        assert memory.trim_span == (1, 9), (memory.trim_span,)
        memory.trim_span = (5, 5)
        memory.validate()
        assert memory.trim_span == (5, 5), (memory.trim_span,)

    def test_start_doctest(self):
        Memory = self.Memory

        assert Memory().start == 0

        memory = Memory.from_blocks([[1, b'ABC'], [5, b'xyz']])
        assert memory.start == 1

        memory = Memory.from_blocks([[5, b'xyz']], start=1)
        assert memory.start == 1

    def test_start_empty(self):
        Memory = self.Memory
        memory = Memory()
        assert memory.start == 0, (memory.start,)
        assert memory.content_start == 0, (memory.content_start,)
        assert memory.trim_start is None, (memory.trim_start,)

        start = 123
        memory = Memory(start=start)
        assert memory.start == start, (memory.start, start)
        assert memory.content_start == start, (memory.content_start, start)

    def test_start(self):
        Memory = self.Memory
        blocks = create_template_blocks()
        memory = Memory.from_blocks(blocks)
        assert memory.start == blocks[0][0], (memory.start, blocks[0][0])
        assert memory.content_start == blocks[0][0], (memory.content_start, blocks[0][0])
        assert memory.trim_start is None, (memory.trim_start,)

    def test_endex_doctest(self):
        Memory = self.Memory

        assert Memory().endex == 0

        memory = Memory.from_blocks([[1, b'ABC'], [5, b'xyz']])
        assert memory.endex == 8

        memory = Memory.from_blocks([[1, b'ABC']], endex=8)
        assert memory.endex == 8

    def test_endex_empty(self):
        Memory = self.Memory
        memory = Memory()
        assert memory.endex == 0, (memory.endex,)
        assert memory.content_endex == 0, (memory.content_endex,)
        assert memory.trim_endex is None, (memory.trim_endex,)

    def test_endex(self):
        Memory = self.Memory
        blocks = create_template_blocks()
        memory = Memory.from_blocks(blocks)
        block_start, block_data = blocks[-1]
        block_endex = block_start + len(block_data)
        assert memory.endex == block_endex, (memory.endex, block_endex)
        assert memory.content_endex == block_endex, (memory.content_endex, block_endex)
        assert memory.trim_endex is None, (memory.trim_endex,)

    def test_span_doctest(self):
        Memory = self.Memory

        assert Memory().span == (0, 0)
        assert Memory(start=1, endex=8).span == (1, 8)

        memory = Memory.from_blocks([[1, b'ABC'], [5, b'xyz']])
        assert memory.span == (1, 8)

    def test_span(self):
        Memory = self.Memory
        memory = Memory()
        assert memory.span == (0, 0), (memory.span,)

        memory.trim_span = (1, 9)
        assert memory.span == (1, 9), (memory.span,)

        memory.trim_span = (9, 1)
        assert memory.span == (9, 9), (memory.span,)

        memory.trim_span = (None, None)
        assert memory.span == (0, 0), (memory.span,)

        memory.write(5, b'xyz')
        assert memory.span == (5, 8), (memory.span,)

        memory.trim_span = (1, 9)
        assert memory.span == (1, 9), (memory.span,)

        memory.trim_span = (None, None)
        assert memory.span == (5, 8), (memory.span,)

    def test_endin_doctest(self):
        Memory = self.Memory

        assert Memory().endin == -1

        memory = Memory.from_blocks([[1, b'ABC'], [5, b'xyz']])
        assert memory.endin == 7

        memory = Memory.from_blocks([[1, b'ABC']], endex=8)
        assert memory.endin == 7

    def test_endin_empty(self):
        Memory = self.Memory
        memory = Memory()
        assert memory.endin == -1
        assert memory.content_endin == -1

        endex = 123
        memory = Memory(endex=endex)
        assert memory.endin == endex - 1
        assert memory.content_endin == -1

        start = 33
        memory = Memory(start=start, endex=endex)
        assert memory.endin == endex - 1
        assert memory.content_endin == start - 1

    def test_endin(self):
        Memory = self.Memory
        blocks = create_template_blocks()
        memory = Memory.from_blocks(blocks)
        block_start, block_data = blocks[-1]
        block_endin = block_start + len(block_data) - 1
        assert memory.endin == block_endin
        assert memory.content_endin == block_endin

        endex = 123
        memory = Memory.from_blocks(blocks, endex=endex)
        assert memory.endin == endex - 1
        assert memory.content_endin == block_endin

        start = 1
        memory = Memory.from_blocks(blocks, start=start, endex=endex)
        assert memory.endin == endex - 1
        assert memory.content_endin == block_endin

    def test_content_start_doctest(self):
        Memory = self.Memory

        assert Memory().content_start == 0
        assert Memory(start=1).content_start == 1
        assert Memory(start=1, endex=8).content_start == 1

        memory = Memory.from_blocks([[1, b'ABC'], [5, b'xyz']])
        assert memory.content_start == 1

        memory = Memory.from_blocks([[5, b'xyz']], start=1)
        assert memory.content_start == 5

    def test_content_start(self):
        Memory = self.Memory
        memory = Memory()
        assert memory.content_start == memory.start, (memory.content_start, memory.start)
        assert memory.content_start == 0, (memory.content_start,)

        memory.write(5, b'xyz')
        assert memory.content_start == memory.start, (memory.content_start, memory.start)
        assert memory.content_start == 5, (memory.content_start,)

    def test_content_start_template(self):
        Memory = self.Memory
        blocks = create_template_blocks()
        memory = Memory.from_blocks(blocks)
        assert memory.content_start == memory.start, (memory.content_start, memory.start)
        assert memory.content_start == blocks[0][0], (memory.content_start, blocks[0][0])

        memory.trim_start = 0
        assert memory.content_start > memory.start, (memory.content_start, memory.start)
        assert memory.content_start == blocks[0][0], (memory.content_start, blocks[0][0])

    def test_content_endex_doctest(self):
        Memory = self.Memory

        assert Memory().content_endex == 0
        assert Memory(endex=8).content_endex == 0
        assert Memory(start=1, endex=8).content_endex == 1

        memory = Memory.from_blocks([[1, b'ABC'], [5, b'xyz']])
        assert memory.content_endex == 8

        memory = Memory.from_blocks([[1, b'ABC']], endex=8)
        assert memory.content_endex == 4

    def test_content_endex(self):
        Memory = self.Memory
        memory = Memory()
        assert memory.content_endex == memory.endex, (memory.content_endex, memory.endex)
        assert memory.content_endex == 0, (memory.content_endex,)

        memory.write(5, b'xyz')
        assert memory.content_endex == memory.endex, (memory.content_endex, memory.endex)
        assert memory.content_endex == 8, (memory.content_endex,)

    def test_content_endex_template(self):
        Memory = self.Memory
        blocks = create_template_blocks()
        memory = Memory.from_blocks(blocks)
        endex = blocks[-1][0] + len(blocks[-1][1])
        assert memory.content_endex == memory.endex, (memory.content_endex, memory.endex)
        assert memory.content_endex == endex, (memory.content_endex, endex)

        memory.trim_endex = MAX_SIZE
        assert memory.content_endex < memory.endex, (memory.content_endex, memory.endex)
        assert memory.content_endex == endex, (memory.content_endex, endex)

    def test_content_span_doctest(self):
        Memory = self.Memory

        assert Memory().content_span == (0, 0)
        assert Memory(start=1).content_span == (1, 1)
        assert Memory(endex=8).content_span == (0, 0)
        assert Memory(start=1, endex=8).content_span == (1, 1)

        memory = Memory.from_blocks([[1, b'ABC'], [5, b'xyz']])
        assert memory.content_span == (1, 8)

    def test_content_span(self):
        Memory = self.Memory
        memory = Memory()
        assert memory.content_span == (0, 0), (memory.content_span,)

        memory.write(5, b'xyz')
        assert memory.content_span == (5, 8), (memory.content_span,)

        memory.trim_span = (1, 9)
        assert memory.content_span == (5, 8), (memory.content_span,)

        memory.trim_span = (None, None)
        assert memory.content_span == (5, 8), (memory.content_span,)

    def test_content_span_template(self):
        Memory = self.Memory
        blocks = create_template_blocks()
        memory = Memory.from_blocks(blocks)
        start = blocks[0][0]
        endex = blocks[-1][0] + len(blocks[-1][1])
        assert memory.content_span == (start, endex), (memory.content_span, start, endex)

        memory.trim_span = (0, MAX_SIZE)
        assert memory.content_span == (start, endex), (memory.content_span, start, endex)

        memory.trim_span = (None, None)
        assert memory.content_span == (start, endex), (memory.content_span, start, endex)

    def test_content_endin_doctest(self):
        Memory = self.Memory

        assert Memory().content_endin == -1
        assert Memory(endex=8).content_endin == -1
        assert Memory(start=1, endex=8).content_endin == 0

        memory = Memory.from_blocks([[1, b'ABC'], [5, b'xyz']])
        assert memory.content_endin == 7

        memory = Memory.from_blocks([[1, b'ABC']], endex=8)
        assert memory.content_endin == 3

    def test_content_endin(self):
        Memory = self.Memory
        memory = Memory()
        assert memory.content_endin == memory.endin
        assert memory.content_endin == 0 - 1

        memory.write(5, b'xyz')
        assert memory.content_endin == memory.endin
        assert memory.content_endin == 8 - 1

    def test_content_endin_template(self):
        Memory = self.Memory
        blocks = create_template_blocks()
        memory = Memory.from_blocks(blocks)
        endin = blocks[-1][0] + len(blocks[-1][1]) - 1
        assert memory.content_endin == memory.endin
        assert memory.content_endin == endin

        memory.trim_endex = MAX_SIZE
        assert memory.content_endin < memory.endin
        assert memory.content_endin == endin

    def test_content_size_doctest(self):
        Memory = self.Memory

        assert Memory().content_size == 0
        assert Memory(start=1, endex=8).content_size == 0

        memory = Memory.from_blocks([[1, b'ABC'], [5, b'xyz']])
        assert memory.content_size == 6

        memory = Memory.from_blocks([[1, b'ABC']], endex=8)
        assert memory.content_size == 3

    def test_content_size(self):
        Memory = self.Memory
        memory = Memory()
        assert memory.content_size == len(memory), (memory.content_size, len(memory))
        assert memory.content_size == 0, (memory.content_size,)

        memory.write(5, b'xyz')
        assert memory.content_size == len(memory), (memory.content_size, len(memory))
        assert memory.content_size == 3, (memory.content_size,)

        memory.trim_span = (1, 9)
        assert memory.content_size == 3, (memory.content_size,)

    def test_content_parts_doctest(self):
        Memory = self.Memory

        assert Memory().content_parts == 0

        memory = Memory.from_blocks([[1, b'ABC'], [5, b'xyz']])
        assert memory.content_parts == 2

        memory = Memory.from_blocks([[1, b'ABC']], endex=8)
        assert memory.content_parts == 1

    def test_content_parts(self):
        Memory = self.Memory
        memory = Memory()
        assert memory.content_parts == 0, (memory.content_parts,)

        memory.write(5, b'xyz')
        assert memory.content_parts == 1, (memory.content_parts,)

    def test_content_parts_template(self):
        Memory = self.Memory
        blocks = create_template_blocks()
        memory = Memory.from_blocks(blocks)
        assert memory.content_parts == len(blocks), (memory.content_parts, len(blocks))

    def test_validate_doctest(self):
        pass  # no doctest

    def test_validate_empty(self):
        Memory = self.Memory
        memory = Memory()
        memory.validate()

    def test_validate_invalid_bounds(self):
        Memory = self.Memory
        blocks = [[10, b'ABC'], [5, b'xyz']]
        memory = Memory.from_blocks(blocks, validate=False)

        with pytest.raises(ValueError, match='invalid bounds'):
            memory.validate()

    def test_validate_invalid_block_interleaving(self):
        Memory = self.Memory

        blocks = [[2, b'ABC'], [5, b'xyz']]
        memory = Memory.from_blocks(blocks, validate=False)

        with pytest.raises(ValueError, match='invalid block interleaving'):
            memory.validate()

        blocks = [[2, b'ABC'], [3, b'xyz']]
        memory = Memory.from_blocks(blocks, validate=False)

        with pytest.raises(ValueError, match='invalid block interleaving'):
            memory.validate()

    def test_validate_invalid_block_bounds(self):
        Memory = self.Memory

        blocks = [[1, b'ABC']]
        memory = Memory.from_blocks(blocks, start=3, endex=6, validate=False)

        with pytest.raises(ValueError, match='invalid block bounds'):
            memory.validate()

        blocks = [[5, b'xyz']]
        memory = Memory.from_blocks(blocks, start=3, endex=6, validate=False)

        with pytest.raises(ValueError, match='invalid block bounds'):
            memory.validate()

        blocks = [[0, b'123'], [10, b'ABC'], [5, b'xyz']]
        memory = Memory.from_blocks(blocks, validate=False)

        with pytest.raises(ValueError, match='invalid block bounds'):
            memory.validate()

    def test_bound_doctest(self):
        Memory = self.Memory

        assert Memory().bound(None, None) == (0, 0)
        assert Memory().bound(None, 100) == (0, 100)

        memory = Memory.from_blocks([[1, b'ABC'], [5, b'xyz']])
        assert memory.bound(0, 30) == (0, 30)
        assert memory.bound(2, 6) == (2, 6)
        assert memory.bound(None, 6) == (1, 6)
        assert memory.bound(2, None) == (2, 8)

        memory = Memory.from_blocks([[3, b'ABC']], start=1, endex=8)
        assert memory.bound(None, None) == (1, 8)
        assert memory.bound(0, 30) == (1, 8)
        assert memory.bound(2, 6) == (2, 6)
        assert memory.bound(2, None) == (2, 8)
        assert memory.bound(None, 6) == (1, 6)

    def test_bound_none(self):
        Memory = self.Memory
        memory = Memory()

        bound = memory.bound(11, 44)
        assert bound == (11, 44), bound

        bound = memory.bound(22, 33)
        assert bound == (22, 33), bound

        bound = memory.bound(0, 99)
        assert bound == (0, 99), bound

        bound = memory.bound(0, 0)
        assert bound == (0, 0), bound

        bound = memory.bound(99, 99)
        assert bound == (99, 99), bound

        bound = memory.bound(99, 0)
        assert bound == (99, 99), bound

        bound = memory.bound(None, 44)
        assert bound == (0, 44), bound

        bound = memory.bound(None, 33)
        assert bound == (0, 33), bound

        bound = memory.bound(None, 99)
        assert bound == (0, 99), bound

        bound = memory.bound(11, None)
        assert bound == (11, 11), bound

        bound = memory.bound(22, None)
        assert bound == (22, 22), bound

        bound = memory.bound(0, None)
        assert bound == (0, 0), bound

    def test_bound_span(self):
        Memory = self.Memory
        memory = Memory(start=11, endex=44)

        bound = memory.bound(11, 44)
        assert bound == (11, 44), bound

        bound = memory.bound(22, 33)
        assert bound == (22, 33), bound

        bound = memory.bound(0, 99)
        assert bound == (11, 44), bound

        bound = memory.bound(0, 0)
        assert bound == (11, 11), bound

        bound = memory.bound(99, 99)
        assert bound == (44, 44), bound

        bound = memory.bound(99, 0)
        assert bound == (44, 44), bound

        bound = memory.bound(None, 44)
        assert bound == (11, 44), bound

        bound = memory.bound(None, 33)
        assert bound == (11, 33), bound

        bound = memory.bound(None, 99)
        assert bound == (11, 44), bound

        bound = memory.bound(11, None)
        assert bound == (11, 44), bound

        bound = memory.bound(22, None)
        assert bound == (22, 44), bound

        bound = memory.bound(0, None)
        assert bound == (11, 44), bound

    def test_bound_start(self):
        Memory = self.Memory
        memory = Memory(start=11)

        bound = memory.bound(11, 44)
        assert bound == (11, 44), bound

        bound = memory.bound(22, 33)
        assert bound == (22, 33), bound

        bound = memory.bound(0, 99)
        assert bound == (11, 99), bound

        bound = memory.bound(0, 0)
        assert bound == (11, 11), bound

        bound = memory.bound(99, 99)
        assert bound == (99, 99), bound

        bound = memory.bound(99, 0)
        assert bound == (99, 99), bound

        bound = memory.bound(None, 44)
        assert bound == (11, 44), bound

        bound = memory.bound(None, 33)
        assert bound == (11, 33), bound

        bound = memory.bound(None, 99)
        assert bound == (11, 99), bound

        bound = memory.bound(11, None)
        assert bound == (11, 11), bound

        bound = memory.bound(22, None)
        assert bound == (22, 22), bound

        bound = memory.bound(0, None)
        assert bound == (11, 11), bound

    def test_bound_endex(self):
        Memory = self.Memory
        memory = Memory(endex=44)

        bound = memory.bound(11, 44)
        assert bound == (11, 44), bound

        bound = memory.bound(22, 33)
        assert bound == (22, 33), bound

        bound = memory.bound(0, 99)
        assert bound == (0, 44), bound

        bound = memory.bound(0, 0)
        assert bound == (0, 0), bound

        bound = memory.bound(99, 99)
        assert bound == (44, 44), bound

        bound = memory.bound(99, 0)
        assert bound == (44, 44), bound

        bound = memory.bound(None, 44)
        assert bound == (0, 44), bound

        bound = memory.bound(None, 33)
        assert bound == (0, 33), bound

        bound = memory.bound(None, 99)
        assert bound == (0, 44), bound

        bound = memory.bound(11, None)
        assert bound == (11, 44), bound

        bound = memory.bound(22, None)
        assert bound == (22, 44), bound

        bound = memory.bound(0, None)
        assert bound == (0, 44), bound

    def test__block_index_at_doctest(self):
        Memory = self.Memory
        memory = Memory.from_blocks([[1, b'ABCD'], [6, b'$'], [8, b'xyz']])
        blocks_index_out = [memory._block_index_at(i) for i in range(12)]
        blocks_index_ref = [None, 0, 0, 0, 0, None, 1, None, 2, 2, 2, None]
        assert blocks_index_out == blocks_index_ref

    def test__block_index_at_template(self):
        Memory = self.Memory
        blocks = create_template_blocks()
        memory = Memory.from_blocks(blocks)

        blocks_index_ref: List[Any] = [None] * MAX_SIZE
        for block_index, (block_start, block_data) in enumerate(blocks):
            for offset in range(len(block_data)):
                blocks_index_ref[block_start + offset] = block_index

        blocks_index_out = [memory._block_index_at(address) for address in range(MAX_SIZE)]
        assert blocks_index_out == blocks_index_ref, (blocks_index_out, blocks_index_ref)

    def test__block_index_at_empty(self):
        Memory = self.Memory
        memory = Memory()
        blocks_index_out = [memory._block_index_at(address) for address in range(MAX_SIZE)]
        blocks_index_ref = [None] * MAX_SIZE
        assert blocks_index_out == blocks_index_ref, (blocks_index_out, blocks_index_ref)

    def test__block_index_start_doctest(self):
        Memory = self.Memory
        memory = Memory.from_blocks([[1, b'ABCD'], [6, b'$'], [8, b'xyz']])
        blocks_index_out = [memory._block_index_start(i) for i in range(12)]
        blocks_index_ref = [0, 0, 0, 0, 0, 1, 1, 2, 2, 2, 2, 3]
        assert blocks_index_out == blocks_index_ref

    def test__block_index_start(self):
        Memory = self.Memory
        blocks = create_template_blocks()
        memory = Memory.from_blocks(blocks)

        blocks_index_ref = [len(blocks)] * MAX_SIZE
        for block_index in reversed(range(len(blocks))):
            block_start, block_data = blocks[block_index]
            block_endex = block_start + len(block_data)
            for offset in range(block_endex):
                blocks_index_ref[offset] = block_index

        blocks_index_out = [memory._block_index_start(address) for address in range(MAX_SIZE)]
        assert blocks_index_out == blocks_index_ref, (blocks_index_out, blocks_index_ref)

    def test__block_index_endex_doctest(self):
        Memory = self.Memory
        memory = Memory.from_blocks([[1, b'ABCD'], [6, b'$'], [8, b'xyz']])
        blocks_index_out = [memory._block_index_endex(i) for i in range(12)]
        blocks_index_ref = [0, 1, 1, 1, 1, 1, 2, 2, 3, 3, 3, 3]
        assert blocks_index_out == blocks_index_ref

    def test__block_index_endex(self):
        Memory = self.Memory
        blocks = create_template_blocks()
        memory = Memory.from_blocks(blocks)

        blocks_index_ref = [0] * MAX_SIZE
        for block_index in range(len(blocks)):
            block_start = blocks[block_index][0]
            block_index += 1
            for offset in range(block_start, MAX_SIZE):
                blocks_index_ref[offset] = block_index

        blocks_index_out = [memory._block_index_endex(address) for address in range(MAX_SIZE)]
        assert blocks_index_out == blocks_index_ref, (blocks_index_out, blocks_index_ref)

    def test_peek_doctest(self):
        Memory = self.Memory
        memory = Memory.from_blocks([[1, b'ABCD'], [6, b'$'], [8, b'xyz']])
        assert memory.peek(3) == 67
        assert memory.peek(6) == 36
        assert memory.peek(10) == 122
        assert memory.peek(0) is None
        assert memory.peek(7) is None
        assert memory.peek(11) is None

    def test_peek_template(self):
        Memory = self.Memory
        blocks = create_template_blocks()
        values = blocks_to_values(blocks, MAX_SIZE)
        memory = Memory.from_blocks(blocks)

        for address in range(MAX_START):
            value = memory.peek(address)
            assert value == values[address], (address, value, values[address])

    def test_poke_doctest(self):
        Memory = self.Memory

        memory = Memory.from_blocks([[1, b'ABCD'], [6, b'$'], [8, b'xyz']])
        memory.poke(3, b'@')
        assert memory.peek(3) == 64

        memory = Memory.from_blocks([[1, b'ABCD'], [6, b'$'], [8, b'xyz']])
        memory.poke(5, b'@')
        assert memory.peek(5) == 64

    def test_poke_value_template(self):
        Memory = self.Memory
        for start in range(MAX_START):
            blocks = create_template_blocks()
            values = blocks_to_values(blocks, MAX_SIZE)
            memory = Memory.from_blocks(blocks)

            memory_backup = memory.__deepcopy__()
            backup_address, backup_value = memory.poke_backup(start)
            assert backup_address == start
            assert backup_value == values[start]

            memory.poke(start, start)
            memory.validate()
            blocks_out = memory._blocks

            values[start] = start
            blocks_ref = values_to_blocks(values)

            assert blocks_out == blocks_ref, (start, blocks_out, blocks_ref)

            memory.poke_restore(backup_address, backup_value)
            memory.validate()
            assert memory == memory_backup

    def test_poke_single_template(self):
        Memory = self.Memory
        for start in range(MAX_START):
            blocks = create_template_blocks()
            values = blocks_to_values(blocks, MAX_SIZE)
            memory = Memory.from_blocks(blocks)

            memory.poke(start, bytes([start]))
            memory.validate()
            blocks_out = memory._blocks

            values[start] = start
            blocks_ref = values_to_blocks(values)

            assert blocks_out == blocks_ref, (start, blocks_out, blocks_ref)

    def test_poke_multi_template(self):
        Memory = self.Memory
        match = r'expecting single item'

        for start in range(MAX_START):
            blocks = create_template_blocks()
            memory = Memory.from_blocks(blocks)

            with pytest.raises(ValueError, match=match):
                memory.poke(start, b'123')

    def test_poke_none_template(self):
        Memory = self.Memory
        for start in range(MAX_START):
            blocks = create_template_blocks()
            values = blocks_to_values(blocks, MAX_SIZE)
            memory = Memory.from_blocks(blocks)

            memory.poke(start, None)
            memory.validate()
            blocks_out = memory._blocks

            values[start] = None
            blocks_ref = values_to_blocks(values)

            assert blocks_out == blocks_ref, (start, blocks_out, blocks_ref)

    def test_poke_backup_doctest(self):
        pass  # no doctest

    def test_poke_restore_doctest(self):
        pass  # no doctest

    def test_extract_doctest(self):
        Memory = self.Memory
        memory = Memory.from_blocks([[1, b'ABCD'], [6, b'$'], [8, b'xyz']])
        assert memory.extract()._blocks == [[1, b'ABCD'], [6, b'$'], [8, b'xyz']]
        assert memory.extract(2, 9)._blocks == [[2, b'BCD'], [6, b'$'], [8, b'x']]
        assert memory.extract(start=2)._blocks == [[2, b'BCD'], [6, b'$'], [8, b'xyz']]
        assert memory.extract(endex=9)._blocks == [[1, b'ABCD'], [6, b'$'], [8, b'x']]
        assert memory.extract(5, 8).span == (5, 8)
        assert memory.extract(pattern=b'.')._blocks == [[1, b'ABCD.$.xyz']]
        assert memory.extract(pattern=b'.', step=3)._blocks == [[1, b'AD.z']]

    def test_extract_template(self):
        Memory = self.Memory
        for start in range(MAX_START):
            for size in range(MAX_SIZE):
                blocks = create_template_blocks()
                values = blocks_to_values(blocks, MAX_SIZE)
                memory = Memory.from_blocks(blocks)

                for bound in (False, True):
                    extracted = memory.extract(start, start + size, bound=bound)
                    blocks_out = extracted._blocks
                    blocks_ref = values_to_blocks(values[start:(start + size)], start)
                    assert blocks_out == blocks_ref, (start, size, blocks_out, blocks_ref)

    def test_extract_step_negative_template(self):
        Memory = self.Memory
        for start in range(MAX_START):
            for size in range(MAX_SIZE):
                blocks = create_template_blocks()
                memory = Memory.from_blocks(blocks)

                for step in range(-1, 1):
                    extracted = memory.extract(start, start + size, step=step)
                    blocks_out = extracted._blocks
                    blocks_ref = []
                    assert blocks_out == blocks_ref, (start, size, step, blocks_out, blocks_ref)

    def test_extract_step_template(self):
        Memory = self.Memory
        for start in range(MAX_START):
            for size in range(MAX_SIZE):
                blocks = create_template_blocks()
                values = blocks_to_values(blocks)
                memory = Memory.from_blocks(blocks)
                endex = start + size

                for step in range(1, MAX_TIMES):
                    for bound in (False, True):
                        extracted = memory.extract(start, endex, step=step, bound=bound)
                        blocks_out = extracted._blocks
                        blocks_ref = values_to_blocks(values[start:endex:step], start)
                        assert blocks_out == blocks_ref, (start, size, step, blocks_out, blocks_ref)

    def test_extract_pattern_template(self):
        Memory = self.Memory
        for start in range(MAX_START):
            for size in range(MAX_SIZE):
                blocks = create_template_blocks()
                values = blocks_to_values(blocks, MAX_SIZE)
                memory = Memory.from_blocks(blocks)
                pattern = b'xyz'

                tiled = pattern * ((size + len(pattern)) // len(pattern))
                tiled = tiled[:size]
                for index in range(size):
                    if values[start + index] is None:
                        values[start + index] = tiled[index]

                extracted = memory.extract(start, start + size, pattern)
                blocks_out = extracted._blocks

                blocks_ref = values_to_blocks(values[start:(start + size)], start)
                assert blocks_out == blocks_ref, (start, size, blocks_out, blocks_ref)

    def test_view_doctest(self):
        Memory = self.Memory
        memory = Memory.from_blocks([[1, b'ABCD'], [6, b'$'], [8, b'xyz']])
        assert bytes(memory.view(2, 5)) == b'BCD'
        assert bytes(memory.view(9, 10)) == b'y'
        match = 'non-contiguous data within range'

        with pytest.raises(ValueError, match=match):
            memory.view()
        with pytest.raises(ValueError, match=match):
            memory.view(0, 6)

    def test_view_template(self):
        Memory = self.Memory
        match = 'non-contiguous data within range'
        for start in range(MAX_START):
            for size in range(MAX_SIZE):
                blocks = create_template_blocks()
                values = blocks_to_values(blocks, MAX_SIZE)
                memory = Memory.from_blocks(blocks)
                values_ref = values[start:(start + size)]

                if all(x is not None for x in values_ref):
                    values_out = list(memory.view(start, start + size))
                    assert values_out == values_ref, (start, size, values_out, values_ref)
                else:
                    with pytest.raises(ValueError, match=match):
                        memory.view(start, start + size)

    def test_shift_doctest(self):
        Memory = self.Memory

        memory = Memory.from_blocks([[5, b'ABC'], [9, b'xyz']])
        memory.shift(-2)
        assert memory._blocks == [[3, b'ABC'], [7, b'xyz']]

        memory = Memory.from_blocks([[5, b'ABC'], [9, b'xyz']], start=3)
        memory.shift(-7)
        assert memory._blocks == [[3, b'yz']], memory._blocks

    def test_shift_template(self):
        Memory = self.Memory
        for offset in range(-MAX_SIZE if self.ADDR_NEG else 0, MAX_SIZE):
            memory = Memory.from_blocks(create_template_blocks())
            blocks_ref = create_template_blocks()
            for block in blocks_ref:
                block[0] += offset

            memory.shift(offset)
            memory.validate()
            blocks_out = memory._blocks
            assert blocks_out == blocks_ref, (blocks_out, blocks_ref)

    def test_shift_bounded_template(self):
        Memory = self.Memory
        for offset in range(-MAX_SIZE if self.ADDR_NEG else 0, MAX_SIZE):
            blocks = create_template_blocks()
            memory = Memory.from_blocks(blocks, 0, 1, MAX_SIZE - 1)
            values = blocks_to_values(blocks, MAX_SIZE)

            memory_backup = memory.__deepcopy__()
            backup_offset, backup = memory.shift_backup(offset)
            assert backup_offset == offset

            memory.shift(offset)
            memory.validate()
            blocks_out = memory._blocks

            if offset < 0:
                values_ref = values[-offset:]
                values_ref += [None] * (MAX_SIZE + offset)
                values_ref[0] = None
            else:
                values_ref = values[:(MAX_SIZE - offset)]
                values_ref[0:0] = [None] * offset
                values_ref[-1] = None
            blocks_ref = values_to_blocks(values_ref)

            assert blocks_out == blocks_ref, (blocks_out, blocks_ref)

            memory.shift_restore(backup_offset, backup)
            memory.validate()
            assert memory == memory_backup

    def test_shift_backup_doctest(self):
        pass  # no doctest

    def test_shift_restore_doctest(self):
        pass  # no doctest

    def test_reserve_doctest(self):
        Memory = self.Memory

        memory = Memory.from_blocks([[3, b'ABC'], [7, b'xyz']])
        memory.reserve(4, 2)
        assert memory._blocks == [[3, b'A'], [6, b'BC'], [9, b'xyz']]

        memory = Memory.from_blocks([[5, b'ABC'], [9, b'xyz']], endex=12)
        memory.reserve(5, 5)
        assert memory._blocks == [[10, b'AB']]

    def test_reserve_template(self):
        Memory = self.Memory
        for start in range(MAX_START):
            for size in range(MAX_SIZE):
                blocks = create_template_blocks()
                values = blocks_to_values(blocks, MAX_SIZE)
                memory = Memory.from_blocks(blocks)

                memory.reserve(start, size)
                memory.validate()
                blocks_out = memory._blocks

                values[start:start] = [None] * size
                blocks_ref = values_to_blocks(values)
                assert blocks_out == blocks_ref, (start, size, blocks_out, blocks_ref)

    def test_reserve_bounded_template(self):
        Memory = self.Memory
        for start in range(MAX_START):
            for size in range(MAX_SIZE):
                blocks = create_template_blocks()
                values = blocks_to_values(blocks, MAX_SIZE)
                memory = Memory.from_blocks(blocks, 0, 1, MAX_SIZE - 1)

                memory_backup = memory.__deepcopy__()
                backup_address, backup = memory.reserve_backup(start, size)
                assert backup_address == start

                memory.reserve(start, size)
                memory.validate()
                blocks_out = memory._blocks

                values[start:start] = [None] * size
                values[0] = None
                del values[MAX_SIZE - 1:]
                blocks_ref = values_to_blocks(values)
                assert blocks_out == blocks_ref, (start, size, blocks_out, blocks_ref)

                memory.reserve_restore(backup_address, backup)
                memory.validate()
                assert memory == memory_backup

    def test_reserve_backup_doctest(self):
        pass  # no doctest

    def test_reserve_restore_doctest(self):
        pass  # no doctest

    def test_insert_doctest(self):
        Memory = self.Memory
        memory = Memory.from_blocks([[1, b'ABC'], [6, b'xyz']])
        memory.insert(10, b'$')
        assert memory._blocks == [[1, b'ABC'], [6, b'xyz'], [10, b'$']]
        memory.insert(8, b'1')
        assert memory._blocks == [[1, b'ABC'], [6, b'xy1z'], [11, b'$']]

    def test_insert_single(self):
        Memory = self.Memory
        for start in range(MAX_START):
            blocks = create_template_blocks()
            values = blocks_to_values(blocks, MAX_SIZE)
            memory = Memory.from_blocks(blocks)

            memory.insert(start, start)
            memory.validate()
            blocks_out = memory._blocks

            values[start:start] = [start]
            blocks_ref = values_to_blocks(values)
            assert blocks_out == blocks_ref, (start, blocks_out, blocks_ref)

    def test_insert_template(self):
        Memory = self.Memory
        for start in range(MAX_START):
            for size in range(MAX_SIZE):
                blocks = create_template_blocks()
                values = blocks_to_values(blocks, MAX_SIZE)
                memory = Memory.from_blocks(blocks)
                data = bytes(range(ord('a'), ord('a') + size))

                memory.insert(start, data)
                memory.validate()
<<<<<<< HEAD
=======
                blocks_out = memory._blocks

                values[start:start] = data
                blocks_ref = values_to_blocks(values)
                assert blocks_out == blocks_ref, (start, size, data, blocks_out, blocks_ref)

    def test_insert_bounded_template(self):
        Memory = self.Memory
        for start in range(MAX_START):
            for size in range(MAX_SIZE):
                blocks = create_template_blocks()
                values = blocks_to_values(blocks, MAX_SIZE)
                memory = Memory.from_blocks(blocks, 0, 1, MAX_SIZE - 1)
                data = bytes(range(ord('a'), ord('a') + size))

                memory_backup = memory.__deepcopy__()
                backup_address, backup = memory.insert_backup(start, data)
                assert backup_address == start

                memory.insert(start, data)
                memory.validate()
>>>>>>> 723a3387
                blocks_out = memory._blocks

                values[start:start] = data
                values[0] = None
                del values[MAX_SIZE - 1:]
                blocks_ref = values_to_blocks(values)
                assert blocks_out == blocks_ref, (start, size, data, blocks_out, blocks_ref)

                memory.insert_restore(backup_address, backup)
                memory.validate()
                assert memory == memory_backup

    def test_insert_backup_doctest(self):
        pass  # no doctest

    def test_insert_restore_doctest(self):
        pass  # no doctest

    def test_delete_doctest(self):
        Memory = self.Memory
        memory = Memory.from_blocks([[5, b'ABC'], [9, b'xyz']])
        memory.delete(6, 10)
        assert memory._blocks == [[5, b'Ayz']]

    def test_delete_template(self):
        Memory = self.Memory
        for start in range(MAX_START):
            for size in range(MAX_SIZE):
                blocks = create_template_blocks()
                values = blocks_to_values(blocks, MAX_SIZE)
                memory = Memory.from_blocks(blocks)
                endex = start + size

                memory.delete(start, endex)
                memory.validate()
                blocks_out = memory._blocks

                del values[start:endex]
                blocks_ref = values_to_blocks(values)
                assert blocks_out == blocks_ref, (start, size, endex, blocks_out, blocks_ref)

    def test_delete_backup_doctest(self):
        pass  # no doctest

    def test_delete_restore_doctest(self):
        pass  # no doctest

    def test_clear_doctest(self):
        Memory = self.Memory
        memory = Memory.from_blocks([[5, b'ABC'], [9, b'xyz']])
        memory.clear(6, 10)
        assert memory._blocks == [[5, b'A'], [10, b'yz']]

    def test_clear_template(self):
        Memory = self.Memory
        for start in range(MAX_START):
            for size in range(MAX_SIZE):
                blocks = create_template_blocks()
                values = blocks_to_values(blocks, MAX_SIZE)
                memory = Memory.from_blocks(blocks)
                endex = start + size

                memory_backup = memory.__deepcopy__()
                backup = memory.clear_backup(start, endex)
                assert backup.span == (start, endex)
                assert backup == memory_backup.extract(start, endex)

                memory.clear(start, endex)
                memory.validate()
                blocks_out = memory._blocks

                values[start:endex] = [None] * (endex - start)
                blocks_ref = values_to_blocks(values)
                assert blocks_out == blocks_ref, (start, size, endex, blocks_out, blocks_ref)

                memory.clear_restore(backup)
                memory.validate()
                assert memory == memory_backup

    def test_clear_backup_doctest(self):
        pass  # no doctest

    def test_clear_restore_doctest(self):
        pass  # no doctest

    def test_crop_doctest(self):
        Memory = self.Memory
        memory = Memory.from_blocks([[5, b'ABC'], [9, b'xyz']])
        memory.crop(6, 10)
        assert memory._blocks == [[6, b'BC'], [9, b'x']]

    def test_crop_template(self):
        Memory = self.Memory
        for start in range(MAX_START):
            for size in range(MAX_SIZE):
                blocks = create_template_blocks()
                values = blocks_to_values(blocks, MAX_SIZE)
                memory = Memory.from_blocks(blocks)
                endex = start + size

                memory_backup = memory.__deepcopy__()
                backup_start, backup_endex = memory.crop_backup(start, endex)
                if backup_start is not None:
                    assert backup_start.endex == start
                    assert backup_start == memory_backup.extract(None, start)
                if backup_endex is not None:
                    assert backup_endex.start == endex
                    assert backup_endex == memory_backup.extract(endex, None)

                memory.crop(start, endex)
                memory.validate()
                blocks_out = memory._blocks

                values[:start] = [None] * start
                values[endex:] = [None] * (len(values) - endex)
                blocks_ref = values_to_blocks(values)
                assert blocks_out == blocks_ref, (start, size, endex, blocks_out, blocks_ref)

                memory.crop_restore(backup_start, backup_endex)
                assert memory == memory_backup

    def test_crop_backup_doctest(self):
        pass  # no doctest

    def test_crop_restore_doctest(self):
        pass  # no doctest

    def test_write_doctest(self):
        Memory = self.Memory
        memory = Memory.from_blocks([[1, b'ABC'], [6, b'xyz']])
        memory.write(5, b'123')
        assert memory._blocks == [[1, b'ABC'], [5, b'123z']]

    def test_write_single(self):
        Memory = self.Memory
        for offset in range(MAX_SIZE):
            blocks = create_template_blocks()
            values = blocks_to_values(blocks, MAX_SIZE)
            memory = Memory.from_blocks(blocks)
            memory.trim_start = memory.content_start - 1
            memory.trim_endex = memory.content_endex + 1

            memory.write(offset, offset)
            memory.validate()
            blocks_out = memory._blocks

            if memory.trim_start <= offset < memory.trim_endex:
                values[offset] = offset
            blocks_ref = values_to_blocks(values)
            assert blocks_out == blocks_ref, (offset, blocks_out, blocks_ref)

    def test_write_simple(self):
        Memory = self.Memory
        chunk = b'<=>'
        for offset in range(MAX_SIZE - 3):
            blocks = create_template_blocks()
            values = blocks_to_values(blocks, MAX_SIZE)
            memory = Memory.from_blocks(blocks)
            memory.trim_start = memory.content_start - 1
            memory.trim_endex = memory.content_endex + 1

<<<<<<< HEAD
            memory.write(offset, b'<=>')
=======
            memory_backup = memory.__deepcopy__()
            backup = memory.write_backup(offset, chunk)
            assert backup.span == (offset, offset + len(chunk)), (backup.span, offset)
            assert backup == memory_backup.extract(offset, offset + len(chunk))

            memory.write(offset, chunk)
>>>>>>> 723a3387
            memory.validate()
            blocks_out = memory._blocks

            values[offset:(offset + 3)] = chunk
            values[:memory.trim_start] = [None] * memory.trim_start
            values[memory.trim_endex:] = [None] * (len(values) - memory.trim_endex)
            blocks_ref = values_to_blocks(values)
            assert blocks_out == blocks_ref, (offset, blocks_out, blocks_ref)

            memory.write_restore(backup)
            memory.validate()
            assert memory == memory_backup

    def test_write_memory_empty(self):
        Memory = self.Memory
        memory1 = Memory()
        memory2 = Memory()
        memory2.write(0, memory1)
        memory2.validate()
        assert not memory2

    def test_write_memory_clear(self):
        Memory = self.Memory
        memory1 = Memory(start=3, endex=7)
        memory2 = Memory.from_bytes(b'0123456789')
        memory2.write(0, memory1, clear=True)
        memory2.validate()
        blocks_out = memory2._blocks
        blocks_ref = [[0, b'012'], [7, b'789']]
        assert blocks_out == blocks_ref

    def test_write_template(self):
        Memory = self.Memory
        for start in range(MAX_START):
            for size in range(MAX_SIZE):
                blocks = create_template_blocks()
                values = blocks_to_values(blocks, MAX_SIZE)
                memory = Memory.from_blocks(blocks)
                data = bytearray(range(ord('a'), ord('a') + size))
                endex = start + len(data)

                memory.write(start, data)
                memory.validate()
                blocks_out = memory._blocks

                values[start:endex] = data
                blocks_ref = values_to_blocks(values)
                assert blocks_out == blocks_ref, (start, size, data, blocks_out, blocks_ref)

    def test_write_noclear_hello_over_template(self):
        Memory = self.Memory
        blocks1 = create_template_blocks()
        values1 = blocks_to_values(blocks1)
        memory1 = Memory.from_blocks(blocks1)

        blocks2 = create_hello_world_blocks()
        values2 = blocks_to_values(blocks2)
        memory2 = Memory.from_blocks(blocks2)

        memory1.write(0, memory2, clear=False)
        memory1.validate()

        values_ref = values1[:]
        for block_start, block_data in blocks2:
            block_endex = block_start + len(block_data)
            values_ref[block_start:block_endex] = block_data

        values_out = blocks_to_values(memory1._blocks)
        assert values_out == values_ref, (values1, values2, values_out, values_ref)

    def test_write_clear_hello_over_template(self):
        Memory = self.Memory
        blocks1 = create_template_blocks()
        values1 = blocks_to_values(blocks1)
        memory1 = Memory.from_blocks(blocks1)

        blocks2 = create_hello_world_blocks()
        values2 = blocks_to_values(blocks2)
        memory2 = Memory.from_blocks(blocks2)

        memory1.write(0, memory2, clear=True)
        memory1.validate()

        values_ref = values1[:]
        start, endex = memory2.start, memory2.endex
        values_ref[start:endex] = values2[start:endex]

        values_out = blocks_to_values(memory1._blocks)
        assert values_out == values_ref, (values1, values2, values_out, values_ref)

    def test_write_backup_doctest(self):
        pass  # no doctest

    def test_write_restore_doctest(self):
        pass  # no doctest

    def test_fill_doctest(self):
        Memory = self.Memory

        memory = Memory.from_blocks([[1, b'ABC'], [6, b'xyz']])
        memory.fill(pattern=b'123')
        assert memory._blocks == [[1, b'12312312']]

        memory = Memory.from_blocks([[1, b'ABC'], [6, b'xyz']])
        memory.fill(3, 7, b'123')
        assert memory._blocks == [[1, b'AB1231yz']]

    def test_fill_template(self):
        Memory = self.Memory
        pattern = b'<xyz>'
        for start in range(MAX_START):
            for size in range(MAX_SIZE):
                blocks = create_template_blocks()
                values = blocks_to_values(blocks, MAX_SIZE)
                memory = Memory.from_blocks(blocks)
                endex = start + size

                memory_backup = memory.__deepcopy__()
                backup = memory.fill_backup(start, endex)
                assert backup.span == (start, endex)
                assert backup == memory_backup.extract(start, endex)

                memory.fill(start, endex, pattern)
                memory.validate()
                blocks_out = memory._blocks

                tiled = pattern * ((size + len(pattern)) // len(pattern))
                tiled = tiled[:size]
                values[start:endex] = tiled
                blocks_ref = values_to_blocks(values)
                assert blocks_out == blocks_ref, (start, size, pattern, blocks_out, blocks_ref)

                memory.fill_restore(backup)
                memory.validate()
                assert memory == memory_backup

    def test_fill_bounded_template(self):
        Memory = self.Memory
        for start in range(MAX_START):
            for size in range(MAX_SIZE):
                blocks = create_template_blocks()
                values = blocks_to_values(blocks[:-1]) + ([None] * MAX_SIZE)
                memory = Memory.from_blocks(blocks, start=blocks[0][0], endex=blocks[-1][0])
                pattern = b'<xyz>'
                endex = start + size

                memory.fill(start, endex, pattern)
                memory.validate()
                blocks_out = memory._blocks

                tiled = pattern * ((size + len(pattern)) // len(pattern))
                tiled = tiled[:size]
                values[start:endex] = tiled
                values[:blocks[0][0]] = [None] * blocks[0][0]
                del values[blocks[-1][0]:]
                blocks_ref = values_to_blocks(values)
                assert blocks_out == blocks_ref, (start, size, pattern, blocks_out, blocks_ref)

    def test_fill_invalid_template(self):
        Memory = self.Memory
        match = r'non-empty pattern required'
        memory = Memory.from_blocks(create_template_blocks())
        with pytest.raises(ValueError, match=match):
            memory.fill(pattern=b'')
        with pytest.raises(ValueError, match=match):
            memory.fill(pattern=[])
        with pytest.raises(ValueError, match=match):
            memory.fill(pattern=Memory())
        memory.fill(pattern=0)
        memory.validate()
<<<<<<< HEAD
=======

    def test_fill_backup_doctest(self):
        pass  # no doctest

    def test_fill_restore_doctest(self):
        pass  # no doctest

    def test_flood_doctest(self):
        Memory = self.Memory

        memory = Memory.from_blocks([[1, b'ABC'], [6, b'xyz']])
        memory.flood(pattern=b'123')
        assert memory._blocks == [[1, b'ABC12xyz']]

        memory = Memory.from_blocks([[1, b'ABC'], [6, b'xyz']])
        memory.flood(3, 7, b'123')
        assert memory._blocks == [[1, b'ABC23xyz']]
>>>>>>> 723a3387

    def test_flood_template(self):
        Memory = self.Memory
        for start in range(MAX_START):
            for size in range(MAX_SIZE):
                blocks = create_template_blocks()
                values = blocks_to_values(blocks, MAX_SIZE)
                memory = Memory.from_blocks(blocks)
                pattern = b'<xyz>'
                endex = start + size

                memory_backup = memory.__deepcopy__()
                backup = memory.flood_backup(start, endex)
                assert backup == list(memory_backup.gaps(start, endex))

                memory.flood(start, endex, pattern)
                memory.validate()
                blocks_out = memory._blocks

                tiled = pattern * ((size + len(pattern)) // len(pattern))
                tiled = tiled[:size]
                for index in range(size):
                    if values[start + index] is None:
                        values[start + index] = tiled[index]
                blocks_ref = values_to_blocks(values)
                assert blocks_out == blocks_ref, (start, size, pattern, blocks_out, blocks_ref)

                memory.flood_restore(backup)
                memory.validate()
                assert memory == memory_backup

    def test_flood_invalid_template(self):
        Memory = self.Memory
        match = r'non-empty pattern required'
        memory = Memory.from_blocks(create_template_blocks())
        with pytest.raises(ValueError, match=match):
            memory.flood(pattern=b'')
        with pytest.raises(ValueError, match=match):
            memory.flood(pattern=[])
        with pytest.raises(ValueError, match=match):
            memory.flood(pattern=Memory())
        memory.flood(pattern=0)
        memory.validate()
<<<<<<< HEAD
=======

    def test_flood_backup_doctest(self):
        pass  # no doctest

    def test_flood_restore_doctest(self):
        pass  # no doctest

    def test_keys_doctest(self):
        Memory = self.Memory

        memory = Memory()
        assert list(memory.keys()) == []
        assert list(memory.keys(endex=8)) == [0, 1, 2, 3, 4, 5, 6, 7]
        assert list(memory.keys(3, 8)) == [3, 4, 5, 6, 7]
        assert list(islice(memory.keys(3, ...), 7)) == [3, 4, 5, 6, 7, 8, 9]

        memory = Memory.from_blocks([[1, b'ABC'], [6, b'xyz']])
        assert list(memory.keys()) == [1, 2, 3, 4, 5, 6, 7, 8]
        assert list(memory.keys(endex=8)) == [1, 2, 3, 4, 5, 6, 7]
        assert list(memory.keys(3, 8)) == [3, 4, 5, 6, 7]
        assert list(islice(memory.keys(3, ...), 7)) == [3, 4, 5, 6, 7, 8, 9]
>>>>>>> 723a3387

    def test_keys_template(self):
        Memory = self.Memory
        for start in range(MAX_START):
            for size in range(MAX_SIZE):
                endex = start + size
                memory = Memory()
                keys_out = list(islice(memory.keys(start, ...), size))
                keys_ref = list(range(start, endex))
                assert keys_out == keys_ref, (start, size, keys_out, keys_ref)

    def test_values_doctest(self):
        Memory = self.Memory

        memory = Memory()
        assert list(memory.values(endex=8)) == [None, None, None, None, None, None, None, None]
        assert list(memory.values(3, 8)) == [None, None, None, None, None]
        assert list(islice(memory.values(3, ...), 7)) == [None, None, None, None, None, None, None]

        memory = Memory.from_blocks([[1, b'ABC'], [6, b'xyz']])
        assert list(memory.values()) == [65, 66, 67, None, None, 120, 121, 122]
        assert list(memory.values(3, 8)) == [67, None, None, 120, 121]
        assert list(islice(memory.values(3, ...), 7)) == [67, None, None, 120, 121, 122, None]

    def test_values_empty_bruteforce(self):
        Memory = self.Memory
        for size in range(MAX_SIZE):
            blocks = []
            values = blocks_to_values(blocks, MAX_SIZE)
            memory = Memory.from_blocks(blocks)

            values_out = list(memory.values(0, size))
            values_ref = list(islice(values, size))
            assert values_out == values_ref, (size, values_out, values_ref)

    def test_values_template(self):
        Memory = self.Memory
        for start in range(MAX_START):
            for size in range(MAX_SIZE):
                blocks = create_template_blocks()
                values = blocks_to_values(blocks, MAX_SIZE)
                memory = Memory.from_blocks(blocks)
                endex = start + size

                iterator = memory.values(start, ...)
                values_out = []
                for _ in range(size):
                    values_out.append(next(iterator))

                values_ref = list(islice(values, start, endex))
                assert values_out == values_ref, (start, size, values_out, values_ref)

    def test_values_pattern_template(self):
        Memory = self.Memory
        for start in range(MAX_START):
            for size in range(MAX_SIZE):
                blocks = create_template_blocks()
                values = blocks_to_values(blocks, MAX_SIZE)
                memory = Memory.from_blocks(blocks)
                endex = start + size

                values_ref = list(islice(values, start, endex))
                for index, value in enumerate(values_ref):
                    if value is None:
                        values_ref[index] = start

                values_out = memory.values(start, endex, pattern=start)
                values_out = list(islice(values_out, size))
                assert values_out == values_ref, (start, size, values_out, values_ref)

                values_out = memory.values(start, endex, pattern=start)
                values_out = list(islice(values_out, size))
                assert values_out == values_ref, (start, size, values_out, values_ref)

                if start == blocks[0][0]:
                    if endex == blocks[-1][0] + len(blocks[-1][1]):
                        values_out = list(islice(memory.values(pattern=start), size))
                        assert values_out == values_ref, (start, size, values_out, values_ref)

                    values_out = list(memory.values(endex=endex, pattern=start))
                    assert values_out == values_ref, (start, size, values_out, values_ref)

    def test_values_pattern_invalid_template(self):
        Memory = self.Memory
        match = r'non-empty pattern required'
        memory = Memory.from_blocks(create_template_blocks())
        with pytest.raises(ValueError, match=match):
            list(islice(memory.values(pattern=b''), MAX_SIZE))
        with pytest.raises(ValueError, match=match):
            list(islice(memory.values(pattern=[]), MAX_SIZE))
        with pytest.raises(ValueError, match=match):
            list(islice(memory.values(pattern=Memory()), MAX_SIZE))
        list(islice(memory.values(pattern=0), MAX_SIZE))

    def test_rvalues_doctest(self):
        Memory = self.Memory

        memory = Memory()
        assert list(memory.values(endex=8)) == [None, None, None, None, None, None, None, None]
        assert list(memory.values(3, 8)) == [None, None, None, None, None]
        assert list(islice(memory.values(3, ...), 7)) == [None, None, None, None, None, None, None]

        memory = Memory.from_blocks([[1, b'ABC'], [6, b'xyz']])
        assert list(memory.values()) == [65, 66, 67, None, None, 120, 121, 122]
        assert list(memory.values(3, 8)) == [67, None, None, 120, 121]
        assert list(islice(memory.values(3, ...), 7)) == [67, None, None, 120, 121, 122, None]

    def test_rvalues_empty_bruteforce(self):
        Memory = self.Memory
        for size in range(MAX_SIZE):
            blocks = []
            values = blocks_to_values(blocks, MAX_SIZE)
            memory = Memory.from_blocks(blocks)

            rvalues_out = list(memory.rvalues(0, size))
            rvalues_ref = list(islice(values, size))[::-1]
            assert rvalues_out == rvalues_ref, (size, rvalues_out, rvalues_ref)

    def test_rvalues_template(self):
        Memory = self.Memory
        for endex in range(MAX_START):
            for size in range(MAX_SIZE if self.ADDR_NEG else endex + 1):
                start = endex - size
                blocks = create_template_blocks()
                values = blocks_to_values(blocks, MAX_SIZE)
                memory = Memory.from_blocks(blocks)

                iterator = memory.rvalues(..., endex)
                rvalues_out = []
                for _ in range(size):
                    rvalues_out.append(next(iterator))

                if start < 0:
                    rvalues_ref = list(islice(values, 0, endex))[::-1]
                    rvalues_ref += [None] * -start
                else:
                    rvalues_ref = list(islice(values, start, endex))[::-1]
                assert rvalues_out == rvalues_ref, (endex, size, rvalues_out, rvalues_ref)

    def test_items_doctest(self):
        Memory = self.Memory

        from itertools import islice
        memory = Memory()
        values_out = list(memory.items(endex=8))
        values_ref = [(0, None), (1, None), (2, None), (3, None), (4, None), (5, None), (6, None), (7, None)]
        assert values_out == values_ref
        values_out = list(memory.items(3, 8))
        values_ref = [(3, None), (4, None), (5, None), (6, None), (7, None)]
        assert values_out == values_ref
        values_out = list(islice(memory.items(3, ...), 7))
        values_ref = [(3, None), (4, None), (5, None), (6, None), (7, None), (8, None), (9, None)]
        assert values_out == values_ref

        memory = Memory.from_blocks([[1, b'ABC'], [6, b'xyz']])
        values_out = list(memory.items())
        values_ref = [(1, 65), (2, 66), (3, 67), (4, None), (5, None), (6, 120), (7, 121), (8, 122)]
        assert values_out == values_ref
        values_out = list(memory.items(3, 8))
        values_ref = [(3, 67), (4, None), (5, None), (6, 120), (7, 121)]
        assert values_out == values_ref
        values_out = list(islice(memory.items(3, ...), 7))
        values_ref = [(3, 67), (4, None), (5, None), (6, 120), (7, 121), (8, 122), (9, None)]
        assert values_out == values_ref

    def test_items_template(self):
        Memory = self.Memory
        for start in range(MAX_START):
            for size in range(MAX_SIZE):
                blocks = create_template_blocks()
                values = blocks_to_values(blocks, MAX_SIZE)
                memory = Memory.from_blocks(blocks)

                items_out = list(islice(memory.items(start, ...), size))

                values_ref = values[start:(start + len(items_out))]
                keys_ref = list(range(start, start + size))
                items_ref = list(zip(keys_ref, values_ref))
                assert items_out == items_ref, (start, size, items_out, items_ref)

    def test_intervals_doctest(self):
        Memory = self.Memory
        memory = Memory.from_blocks([[1, b'AB'], [5, b'x'], [7, b'123']])
        assert list(memory.intervals()) == [(1, 3), (5, 6), (7, 10)]
        assert list(memory.intervals(2, 9)) == [(2, 3), (5, 6), (7, 9)]
        assert list(memory.intervals(3, 5)) == []

    def test_intervals(self):
        Memory = self.Memory
        for start in range(MAX_START):
            for endex in range(start, MAX_SIZE):
                blocks = create_template_blocks()
                values = blocks_to_values(blocks, MAX_SIZE)
                memory = Memory.from_blocks(blocks)
                intervals_ref = values_to_intervals(values, start, endex)
                intervals_out = list(memory.intervals(start, endex))
                assert intervals_out == intervals_ref, (intervals_out, intervals_ref)

    def test_intervals_unbounded(self):
        Memory = self.Memory
        blocks = create_template_blocks()
        values = blocks_to_values(blocks, MAX_SIZE)
        memory = Memory.from_blocks(blocks)
        intervals_ref = values_to_intervals(values)
        intervals_out = list(memory.intervals())
        assert intervals_out == intervals_ref, (intervals_out, intervals_ref)

    def test_intervals_empty(self):
        Memory = self.Memory
        blocks = []
        values = blocks_to_values(blocks, MAX_SIZE)
        memory = Memory.from_blocks(blocks)
        intervals_ref = values_to_intervals(values)
        intervals_out = list(memory.intervals())
        assert intervals_out == intervals_ref, (intervals_out, intervals_ref)

    def test_gaps_doctest(self):
        Memory = self.Memory
        memory = Memory.from_blocks([[1, b'AB'], [5, b'x'], [7, b'123']])
        assert list(memory.gaps()) == [(None, 1), (3, 5), (6, 7), (10, None)]
        assert list(memory.gaps(0, 11)) == [(0, 1), (3, 5), (6, 7), (10, 11)]
        assert list(memory.gaps(*memory.span)) == [(3, 5), (6, 7)]
        assert list(memory.gaps(2, 6)) == [(3, 5)]

    def test_gaps(self):
        Memory = self.Memory
        for start in range(MAX_START):
            for endex in range(start, MAX_SIZE):
                blocks = create_template_blocks()
                values = blocks_to_values(blocks, MAX_SIZE)
                memory = Memory.from_blocks(blocks)

                gaps_ref = values_to_gaps(values, start, endex)
                gaps_out = list(memory.gaps(start, endex))
                assert gaps_out == gaps_ref, (start, endex, gaps_out, gaps_ref)

    def test_gaps_unbounded(self):
        Memory = self.Memory
        blocks = create_template_blocks()
        values = blocks_to_values(blocks, MAX_SIZE)
        memory = Memory.from_blocks(blocks)

        gaps_ref = values_to_gaps(values)
        gaps_out = list(memory.gaps())
        assert gaps_out == gaps_ref, (gaps_out, gaps_ref)

    def test_gaps_empty(self):
        Memory = self.Memory
        blocks = []
        values = blocks_to_values(blocks, MAX_SIZE)
        memory = Memory.from_blocks(blocks)

        gaps_ref = values_to_gaps(values)
        gaps_out = list(memory.gaps())
        assert gaps_out == gaps_ref, (gaps_out, gaps_ref)

    def test_equal_span_doctest(self):
        Memory = self.Memory

        memory = Memory()
        assert memory.equal_span(0) == (None, None, None)

        memory = Memory.from_blocks([[0, b'ABBBC'], [7, b'CCD']])
        assert memory.equal_span(2) == (1, 4, 66)
        assert memory.equal_span(4) == (4, 5, 67)
        assert memory.equal_span(5) == (5, 7, None)
        assert memory.equal_span(10) == (10, None, None)

    def test_equal_span_template(self):
        Memory = self.Memory
        blocks = create_template_blocks()
        values = blocks_to_values(blocks, MAX_SIZE)
        memory = Memory.from_blocks(blocks)

        for address in range(MAX_START):
            start, endex, value = memory.equal_span(address)
            span = values_to_equal_span(values, address)

            if values[address] is None:
                assert value is None, (value,)
                assert (start, endex) == span, (start, endex, span)
            else:
                assert value is not None, (value,)
                assert (start, endex) == span, (start, endex, span)

    def test_equal_span_empty(self):
        Memory = self.Memory
        blocks = []
        values = blocks_to_values(blocks, MAX_SIZE)
        memory = Memory.from_blocks(blocks)

        for address in range(MAX_START):
            start, endex, value = memory.equal_span(address)
            span = values_to_equal_span(values, address)

            assert value is None, (value,)
            assert (start, endex) == span, (start, endex, span)

    def test_block_span_doctest(self):
        Memory = self.Memory

        memory = Memory()
        assert memory.block_span(0) == (None, None, None)

        memory = Memory.from_blocks([[0, b'ABBBC'], [7, b'CCD']])
        assert memory.block_span(2) == (0, 5, 66)
        assert memory.block_span(4) == (0, 5, 67)
        assert memory.block_span(5) == (5, 7, None)
        assert memory.block_span(10) == (10, None, None)

    def test_block_span(self):
        Memory = self.Memory
        blocks = create_template_blocks()
        values = blocks_to_values(blocks, MAX_SIZE)
        memory = Memory.from_blocks(blocks)
        intervals = set(values_to_intervals(values))
        gaps = set(values_to_gaps(values, bound=False))

        for address in range(MAX_START):
            start, endex, value = memory.block_span(address)

            if values[address] is None:
                assert value is None, (value,)
                assert (start, endex) in gaps, (start, endex, gaps)
            else:
                assert value is not None, (value,)
                assert (start, endex) in intervals, (start, endex, intervals)

    def test_block_span_empty(self):
        Memory = self.Memory
        blocks = []
        values = blocks_to_values(blocks, MAX_SIZE)
        memory = Memory.from_blocks(blocks)
        intervals = set(values_to_intervals(values))
        gaps = set(values_to_gaps(values, bound=False))

        for address in range(MAX_START):
            start, endex, value = memory.block_span(address)

            assert value is None, (value,)
            assert (start, endex) in gaps, (start, endex, gaps)<|MERGE_RESOLUTION|>--- conflicted
+++ resolved
@@ -2954,8 +2954,6 @@
 
                 memory.insert(start, data)
                 memory.validate()
-<<<<<<< HEAD
-=======
                 blocks_out = memory._blocks
 
                 values[start:start] = data
@@ -2977,7 +2975,6 @@
 
                 memory.insert(start, data)
                 memory.validate()
->>>>>>> 723a3387
                 blocks_out = memory._blocks
 
                 values[start:start] = data
@@ -3139,16 +3136,12 @@
             memory.trim_start = memory.content_start - 1
             memory.trim_endex = memory.content_endex + 1
 
-<<<<<<< HEAD
-            memory.write(offset, b'<=>')
-=======
             memory_backup = memory.__deepcopy__()
             backup = memory.write_backup(offset, chunk)
             assert backup.span == (offset, offset + len(chunk)), (backup.span, offset)
             assert backup == memory_backup.extract(offset, offset + len(chunk))
 
             memory.write(offset, chunk)
->>>>>>> 723a3387
             memory.validate()
             blocks_out = memory._blocks
 
@@ -3319,8 +3312,6 @@
             memory.fill(pattern=Memory())
         memory.fill(pattern=0)
         memory.validate()
-<<<<<<< HEAD
-=======
 
     def test_fill_backup_doctest(self):
         pass  # no doctest
@@ -3338,7 +3329,6 @@
         memory = Memory.from_blocks([[1, b'ABC'], [6, b'xyz']])
         memory.flood(3, 7, b'123')
         assert memory._blocks == [[1, b'ABC23xyz']]
->>>>>>> 723a3387
 
     def test_flood_template(self):
         Memory = self.Memory
@@ -3382,8 +3372,6 @@
             memory.flood(pattern=Memory())
         memory.flood(pattern=0)
         memory.validate()
-<<<<<<< HEAD
-=======
 
     def test_flood_backup_doctest(self):
         pass  # no doctest
@@ -3405,7 +3393,6 @@
         assert list(memory.keys(endex=8)) == [1, 2, 3, 4, 5, 6, 7]
         assert list(memory.keys(3, 8)) == [3, 4, 5, 6, 7]
         assert list(islice(memory.keys(3, ...), 7)) == [3, 4, 5, 6, 7, 8, 9]
->>>>>>> 723a3387
 
     def test_keys_template(self):
         Memory = self.Memory
